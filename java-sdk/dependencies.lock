{
    "annotationProcessor": {
        "org.springframework.boot:spring-boot-configuration-processor": {
            "locked": "2.6.6"
        }
    },
    "compileClasspath": {
        "cglib:cglib": {
            "locked": "3.3.0"
        },
        "com.fasterxml.jackson.core:jackson-databind": {
            "locked": "2.13.2.2"
        },
        "com.google.guava:guava": {
            "locked": "30.0-jre"
        },
        "com.netflix.conductor:conductor-client": {
            "project": true
        },
        "com.netflix.conductor:conductor-common": {
            "project": true
        },
        "com.sun.jersey:jersey-client": {
            "locked": "1.19.4"
        },
        "org.apache.logging.log4j:log4j-api": {
            "locked": "2.17.1"
        },
        "org.apache.logging.log4j:log4j-core": {
            "locked": "2.17.1"
        },
        "org.apache.logging.log4j:log4j-jul": {
            "locked": "2.17.1"
        },
        "org.apache.logging.log4j:log4j-slf4j-impl": {
            "locked": "2.17.1"
        },
        "org.apache.logging.log4j:log4j-web": {
            "locked": "2.17.1"
        }
    },
    "runtimeClasspath": {
        "cglib:cglib": {
            "locked": "3.3.0"
        },
        "com.amazonaws:aws-java-sdk-core": {
            "firstLevelTransitive": [
                "com.netflix.conductor:conductor-client"
            ],
            "locked": "1.11.86"
        },
        "com.fasterxml.jackson.core:jackson-core": {
            "firstLevelTransitive": [
                "com.netflix.conductor:conductor-common"
            ],
            "locked": "2.13.2"
        },
        "com.fasterxml.jackson.core:jackson-databind": {
            "firstLevelTransitive": [
                "com.netflix.conductor:conductor-common"
            ],
            "locked": "2.13.2.2"
        },
        "com.fasterxml.jackson.datatype:jackson-datatype-jsr310": {
            "firstLevelTransitive": [
                "com.netflix.conductor:conductor-client"
            ],
            "locked": "2.13.2"
        },
        "com.fasterxml.jackson.jaxrs:jackson-jaxrs-json-provider": {
            "firstLevelTransitive": [
                "com.netflix.conductor:conductor-client"
            ],
            "locked": "2.13.2"
        },
<<<<<<< HEAD
        "com.github.rholder:guava-retrying": {
            "firstLevelTransitive": [
                "com.netflix.conductor:conductor-common"
            ],
            "locked": "2.0.0"
        },
        "com.google.guava:guava": {
            "firstLevelTransitive": [
                "com.netflix.conductor:conductor-client"
            ],
            "locked": "30.0-jre"
=======
        "com.github.vlsi.compactmap:compactmap": {
            "locked": "2.0",
            "transitive": [
                "com.netflix.eureka:eureka-client"
            ]
        },
        "com.google.code.findbugs:jsr305": {
            "locked": "3.0.2",
            "transitive": [
                "com.google.guava:guava",
                "com.netflix.archaius:archaius-core",
                "com.netflix.eureka:eureka-client",
                "com.netflix.netflix-commons:netflix-infix"
            ]
        },
        "com.google.code.gson:gson": {
            "locked": "2.8.7",
            "transitive": [
                "com.netflix.netflix-commons:netflix-infix"
            ]
        },
        "com.google.errorprone:error_prone_annotations": {
            "locked": "2.3.4",
            "transitive": [
                "com.google.guava:guava"
            ]
        },
        "com.google.guava:failureaccess": {
            "locked": "1.0.1",
            "transitive": [
                "com.google.guava:guava"
            ]
        },
        "com.google.guava:guava": {
            "locked": "30.0-jre",
            "transitive": [
                "com.google.inject:guice",
                "com.netflix.archaius:archaius-core",
                "com.netflix.netflix-commons:netflix-infix",
                "com.netflix.servo:servo-core"
            ]
        },
        "com.google.guava:listenablefuture": {
            "locked": "9999.0-empty-to-avoid-conflict-with-guava",
            "transitive": [
                "com.google.guava:guava"
            ]
        },
        "com.google.inject:guice": {
            "locked": "4.1.0",
            "transitive": [
                "com.netflix.eureka:eureka-client"
            ]
        },
        "com.google.j2objc:j2objc-annotations": {
            "locked": "1.3",
            "transitive": [
                "com.google.guava:guava"
            ]
>>>>>>> bc9df66c
        },
        "com.google.protobuf:protobuf-java": {
            "firstLevelTransitive": [
                "com.netflix.conductor:conductor-common"
            ],
            "locked": "3.13.0"
        },
        "com.netflix.conductor:conductor-annotations": {
            "firstLevelTransitive": [
                "com.netflix.conductor:conductor-common"
            ],
            "project": true
        },
        "com.netflix.conductor:conductor-client": {
            "project": true
        },
        "com.netflix.conductor:conductor-common": {
            "firstLevelTransitive": [
                "com.netflix.conductor:conductor-client"
            ],
            "project": true
        },
        "com.netflix.eureka:eureka-client": {
            "firstLevelTransitive": [
                "com.netflix.conductor:conductor-client"
            ],
            "locked": "1.10.10"
        },
        "com.netflix.spectator:spectator-api": {
            "firstLevelTransitive": [
                "com.netflix.conductor:conductor-client"
            ],
            "locked": "0.122.0"
        },
        "com.sun.jersey:jersey-client": {
            "firstLevelTransitive": [
                "com.netflix.conductor:conductor-client"
            ],
            "locked": "1.19.4"
        },
        "commons-io:commons-io": {
            "firstLevelTransitive": [
                "com.netflix.conductor:conductor-client"
            ],
            "locked": "2.7"
        },
        "org.apache.bval:bval-jsr": {
            "firstLevelTransitive": [
                "com.netflix.conductor:conductor-common"
            ],
            "locked": "2.0.5"
        },
        "org.apache.commons:commons-lang3": {
            "firstLevelTransitive": [
                "com.netflix.conductor:conductor-client",
                "com.netflix.conductor:conductor-common"
            ],
            "locked": "3.12.0"
        },
        "org.apache.logging.log4j:log4j-api": {
            "firstLevelTransitive": [
                "com.netflix.conductor:conductor-annotations",
                "com.netflix.conductor:conductor-client",
                "com.netflix.conductor:conductor-common"
            ],
            "locked": "2.17.1"
        },
        "org.apache.logging.log4j:log4j-core": {
            "firstLevelTransitive": [
                "com.netflix.conductor:conductor-annotations",
                "com.netflix.conductor:conductor-client",
                "com.netflix.conductor:conductor-common"
            ],
            "locked": "2.17.1"
        },
        "org.apache.logging.log4j:log4j-jul": {
            "firstLevelTransitive": [
                "com.netflix.conductor:conductor-annotations",
                "com.netflix.conductor:conductor-client",
                "com.netflix.conductor:conductor-common"
            ],
            "locked": "2.17.1"
        },
        "org.apache.logging.log4j:log4j-slf4j-impl": {
            "firstLevelTransitive": [
                "com.netflix.conductor:conductor-annotations",
                "com.netflix.conductor:conductor-client",
                "com.netflix.conductor:conductor-common"
            ],
            "locked": "2.17.1"
        },
        "org.apache.logging.log4j:log4j-web": {
            "firstLevelTransitive": [
                "com.netflix.conductor:conductor-annotations",
                "com.netflix.conductor:conductor-client",
                "com.netflix.conductor:conductor-common"
            ],
            "locked": "2.17.1"
        },
        "org.slf4j:slf4j-api": {
            "firstLevelTransitive": [
                "com.netflix.conductor:conductor-client"
            ],
            "locked": "1.7.36"
        }
    },
    "testCompileClasspath": {
        "cglib:cglib": {
            "locked": "3.3.0"
        },
        "com.fasterxml.jackson.core:jackson-core": {
            "locked": "2.13.2"
        },
        "com.fasterxml.jackson.core:jackson-databind": {
            "locked": "2.13.2.2"
        },
        "com.google.guava:guava": {
            "locked": "30.0-jre"
        },
        "com.netflix.conductor:conductor-client": {
            "project": true
        },
        "com.netflix.conductor:conductor-common": {
            "project": true
        },
        "com.sun.jersey:jersey-client": {
            "locked": "1.19.4"
        },
        "junit:junit": {
            "locked": "4.13.2"
        },
        "org.apache.commons:commons-lang3": {
            "locked": "3.12.0"
        },
        "org.apache.logging.log4j:log4j-api": {
            "locked": "2.17.1"
        },
        "org.apache.logging.log4j:log4j-core": {
            "locked": "2.17.1"
        },
        "org.apache.logging.log4j:log4j-jul": {
            "locked": "2.17.1"
        },
        "org.apache.logging.log4j:log4j-slf4j-impl": {
            "locked": "2.17.1"
        },
        "org.apache.logging.log4j:log4j-web": {
            "locked": "2.17.1"
        },
        "org.codehaus.groovy:groovy-all": {
            "locked": "2.5.13"
        },
        "org.spockframework:spock-core": {
            "locked": "1.3-groovy-2.5"
        },
        "org.spockframework:spock-spring": {
            "locked": "1.3-groovy-2.5"
        },
        "org.springframework.boot:spring-boot-starter-log4j2": {
            "locked": "2.6.6"
        },
        "org.springframework.boot:spring-boot-starter-test": {
            "locked": "2.6.6"
        },
        "org.springframework:spring-web": {
            "locked": "5.3.18"
        }
    },
    "testRuntimeClasspath": {
        "cglib:cglib": {
            "locked": "3.3.0"
        },
        "com.amazonaws:aws-java-sdk-core": {
            "firstLevelTransitive": [
                "com.netflix.conductor:conductor-client"
            ],
            "locked": "1.11.86"
        },
        "com.fasterxml.jackson.core:jackson-core": {
            "firstLevelTransitive": [
                "com.netflix.conductor:conductor-common"
            ],
            "locked": "2.13.2"
        },
        "com.fasterxml.jackson.core:jackson-databind": {
            "firstLevelTransitive": [
                "com.netflix.conductor:conductor-common"
            ],
            "locked": "2.13.2.2"
        },
        "com.fasterxml.jackson.datatype:jackson-datatype-jsr310": {
            "firstLevelTransitive": [
                "com.netflix.conductor:conductor-client"
            ],
            "locked": "2.13.2"
        },
        "com.fasterxml.jackson.jaxrs:jackson-jaxrs-json-provider": {
            "firstLevelTransitive": [
                "com.netflix.conductor:conductor-client"
            ],
            "locked": "2.13.2"
        },
<<<<<<< HEAD
        "com.github.rholder:guava-retrying": {
            "firstLevelTransitive": [
                "com.netflix.conductor:conductor-common"
            ],
            "locked": "2.0.0"
        },
        "com.google.guava:guava": {
            "firstLevelTransitive": [
                "com.netflix.conductor:conductor-client"
            ],
            "locked": "30.0-jre"
=======
        "com.github.vlsi.compactmap:compactmap": {
            "locked": "2.0",
            "transitive": [
                "com.netflix.eureka:eureka-client"
            ]
        },
        "com.google.code.findbugs:jsr305": {
            "locked": "3.0.2",
            "transitive": [
                "com.google.guava:guava",
                "com.netflix.archaius:archaius-core",
                "com.netflix.eureka:eureka-client",
                "com.netflix.netflix-commons:netflix-infix"
            ]
        },
        "com.google.code.gson:gson": {
            "locked": "2.8.7",
            "transitive": [
                "com.netflix.netflix-commons:netflix-infix"
            ]
        },
        "com.google.errorprone:error_prone_annotations": {
            "locked": "2.3.4",
            "transitive": [
                "com.google.guava:guava"
            ]
        },
        "com.google.guava:failureaccess": {
            "locked": "1.0.1",
            "transitive": [
                "com.google.guava:guava"
            ]
        },
        "com.google.guava:guava": {
            "locked": "30.0-jre",
            "transitive": [
                "com.google.inject:guice",
                "com.netflix.archaius:archaius-core",
                "com.netflix.netflix-commons:netflix-infix",
                "com.netflix.servo:servo-core"
            ]
        },
        "com.google.guava:listenablefuture": {
            "locked": "9999.0-empty-to-avoid-conflict-with-guava",
            "transitive": [
                "com.google.guava:guava"
            ]
        },
        "com.google.inject:guice": {
            "locked": "4.1.0",
            "transitive": [
                "com.netflix.eureka:eureka-client"
            ]
        },
        "com.google.j2objc:j2objc-annotations": {
            "locked": "1.3",
            "transitive": [
                "com.google.guava:guava"
            ]
>>>>>>> bc9df66c
        },
        "com.google.protobuf:protobuf-java": {
            "firstLevelTransitive": [
                "com.netflix.conductor:conductor-common"
            ],
            "locked": "3.13.0"
        },
        "com.netflix.conductor:conductor-annotations": {
            "firstLevelTransitive": [
                "com.netflix.conductor:conductor-common"
            ],
            "project": true
        },
        "com.netflix.conductor:conductor-client": {
            "project": true
        },
        "com.netflix.conductor:conductor-common": {
            "firstLevelTransitive": [
                "com.netflix.conductor:conductor-client"
            ],
            "project": true
        },
        "com.netflix.eureka:eureka-client": {
            "firstLevelTransitive": [
                "com.netflix.conductor:conductor-client"
            ],
            "locked": "1.10.10"
        },
        "com.netflix.spectator:spectator-api": {
            "firstLevelTransitive": [
                "com.netflix.conductor:conductor-client"
            ],
            "locked": "0.122.0"
        },
        "com.sun.jersey:jersey-client": {
            "firstLevelTransitive": [
                "com.netflix.conductor:conductor-client"
            ],
            "locked": "1.19.4"
        },
        "commons-io:commons-io": {
            "firstLevelTransitive": [
                "com.netflix.conductor:conductor-client"
            ],
            "locked": "2.7"
        },
        "junit:junit": {
            "locked": "4.13.2"
        },
        "org.apache.bval:bval-jsr": {
            "firstLevelTransitive": [
                "com.netflix.conductor:conductor-common"
            ],
            "locked": "2.0.5"
        },
        "org.apache.commons:commons-lang3": {
            "firstLevelTransitive": [
                "com.netflix.conductor:conductor-client",
                "com.netflix.conductor:conductor-common"
            ],
            "locked": "3.12.0"
        },
        "org.apache.logging.log4j:log4j-api": {
            "firstLevelTransitive": [
                "com.netflix.conductor:conductor-annotations",
                "com.netflix.conductor:conductor-client",
                "com.netflix.conductor:conductor-common"
            ],
            "locked": "2.17.1"
        },
        "org.apache.logging.log4j:log4j-core": {
            "firstLevelTransitive": [
                "com.netflix.conductor:conductor-annotations",
                "com.netflix.conductor:conductor-client",
                "com.netflix.conductor:conductor-common"
            ],
            "locked": "2.17.1"
        },
        "org.apache.logging.log4j:log4j-jul": {
            "firstLevelTransitive": [
                "com.netflix.conductor:conductor-annotations",
                "com.netflix.conductor:conductor-client",
                "com.netflix.conductor:conductor-common"
            ],
            "locked": "2.17.1"
        },
        "org.apache.logging.log4j:log4j-slf4j-impl": {
            "firstLevelTransitive": [
                "com.netflix.conductor:conductor-annotations",
                "com.netflix.conductor:conductor-client",
                "com.netflix.conductor:conductor-common"
            ],
            "locked": "2.17.1"
        },
        "org.apache.logging.log4j:log4j-web": {
            "firstLevelTransitive": [
                "com.netflix.conductor:conductor-annotations",
                "com.netflix.conductor:conductor-client",
                "com.netflix.conductor:conductor-common"
            ],
            "locked": "2.17.1"
        },
        "org.codehaus.groovy:groovy-all": {
            "locked": "2.5.13"
        },
        "org.slf4j:slf4j-api": {
            "firstLevelTransitive": [
                "com.netflix.conductor:conductor-client"
            ],
            "locked": "1.7.36"
        },
        "org.spockframework:spock-core": {
            "locked": "1.3-groovy-2.5"
        },
        "org.spockframework:spock-spring": {
            "locked": "1.3-groovy-2.5"
        },
        "org.springframework.boot:spring-boot-starter-log4j2": {
            "locked": "2.6.6"
        },
        "org.springframework.boot:spring-boot-starter-test": {
            "locked": "2.6.6"
        },
        "org.springframework:spring-web": {
            "locked": "5.3.18"
        }
    }
}<|MERGE_RESOLUTION|>--- conflicted
+++ resolved
@@ -1,19 +1,61 @@
 {
     "annotationProcessor": {
         "org.springframework.boot:spring-boot-configuration-processor": {
-            "locked": "2.6.6"
+            "locked": "2.3.12.RELEASE"
         }
     },
     "compileClasspath": {
         "cglib:cglib": {
             "locked": "3.3.0"
         },
+        "com.fasterxml.jackson.core:jackson-annotations": {
+            "locked": "2.11.4",
+            "transitive": [
+                "com.fasterxml.jackson.core:jackson-databind"
+            ]
+        },
+        "com.fasterxml.jackson.core:jackson-core": {
+            "locked": "2.11.4",
+            "transitive": [
+                "com.fasterxml.jackson.core:jackson-databind"
+            ]
+        },
         "com.fasterxml.jackson.core:jackson-databind": {
-            "locked": "2.13.2.2"
+            "locked": "2.11.4"
+        },
+        "com.google.code.findbugs:jsr305": {
+            "locked": "3.0.2",
+            "transitive": [
+                "com.google.guava:guava"
+            ]
+        },
+        "com.google.errorprone:error_prone_annotations": {
+            "locked": "2.3.4",
+            "transitive": [
+                "com.google.guava:guava"
+            ]
+        },
+        "com.google.guava:failureaccess": {
+            "locked": "1.0.1",
+            "transitive": [
+                "com.google.guava:guava"
+            ]
         },
         "com.google.guava:guava": {
             "locked": "30.0-jre"
         },
+        "com.google.guava:listenablefuture": {
+            "locked": "9999.0-empty-to-avoid-conflict-with-guava",
+            "transitive": [
+                "com.google.guava:guava"
+            ]
+        },
+        "com.google.j2objc:j2objc-annotations": {
+            "locked": "1.3",
+            "transitive": [
+                "com.google.guava:guava"
+            ]
+        },
         "com.netflix.conductor:conductor-client": {
             "project": true
         },
@@ -23,11 +65,32 @@
         "com.sun.jersey:jersey-client": {
             "locked": "1.19.4"
         },
+        "com.sun.jersey:jersey-core": {
+            "locked": "1.19.4",
+            "transitive": [
+                "com.sun.jersey:jersey-client"
+            ]
+        },
+        "javax.ws.rs:jsr311-api": {
+            "locked": "1.1.1",
+            "transitive": [
+                "com.sun.jersey:jersey-core"
+            ]
+        },
         "org.apache.logging.log4j:log4j-api": {
-            "locked": "2.17.1"
+            "locked": "2.17.1",
+            "transitive": [
+                "org.apache.logging.log4j:log4j-core",
+                "org.apache.logging.log4j:log4j-jul",
+                "org.apache.logging.log4j:log4j-slf4j-impl",
+                "org.apache.logging.log4j:log4j-web"
+            ]
         },
         "org.apache.logging.log4j:log4j-core": {
-            "locked": "2.17.1"
+            "locked": "2.17.1",
+            "transitive": [
+                "org.apache.logging.log4j:log4j-web"
+            ]
         },
         "org.apache.logging.log4j:log4j-jul": {
             "locked": "2.17.1"
@@ -37,55 +100,121 @@
         },
         "org.apache.logging.log4j:log4j-web": {
             "locked": "2.17.1"
+        },
+        "org.checkerframework:checker-qual": {
+            "locked": "3.5.0",
+            "transitive": [
+                "com.google.guava:guava"
+            ]
+        },
+        "org.ow2.asm:asm": {
+            "locked": "7.1",
+            "transitive": [
+                "cglib:cglib"
+            ]
+        },
+        "org.slf4j:slf4j-api": {
+            "locked": "1.7.30",
+            "transitive": [
+                "org.apache.logging.log4j:log4j-slf4j-impl"
+            ]
         }
     },
     "runtimeClasspath": {
+        "antlr:antlr": {
+            "locked": "2.7.7",
+            "transitive": [
+                "org.antlr:antlr-runtime",
+                "org.antlr:stringtemplate"
+            ]
+        },
+        "aopalliance:aopalliance": {
+            "locked": "1.0",
+            "transitive": [
+                "com.google.inject:guice"
+            ]
+        },
         "cglib:cglib": {
             "locked": "3.3.0"
         },
         "com.amazonaws:aws-java-sdk-core": {
-            "firstLevelTransitive": [
+            "locked": "1.11.86",
+            "transitive": [
                 "com.netflix.conductor:conductor-client"
-            ],
-            "locked": "1.11.86"
+            ]
+        },
+        "com.fasterxml.jackson.core:jackson-annotations": {
+            "locked": "2.11.4",
+            "transitive": [
+                "com.fasterxml.jackson.core:jackson-databind",
+                "com.fasterxml.jackson.datatype:jackson-datatype-jsr310",
+                "com.fasterxml.jackson.module:jackson-module-jaxb-annotations",
+                "com.netflix.archaius:archaius-core",
+                "com.netflix.eureka:eureka-client"
+            ]
         },
         "com.fasterxml.jackson.core:jackson-core": {
-            "firstLevelTransitive": [
-                "com.netflix.conductor:conductor-common"
-            ],
-            "locked": "2.13.2"
+            "locked": "2.11.4",
+            "transitive": [
+                "com.fasterxml.jackson.core:jackson-databind",
+                "com.fasterxml.jackson.dataformat:jackson-dataformat-cbor",
+                "com.fasterxml.jackson.datatype:jackson-datatype-jsr310",
+                "com.fasterxml.jackson.jaxrs:jackson-jaxrs-base",
+                "com.fasterxml.jackson.module:jackson-module-jaxb-annotations",
+                "com.netflix.archaius:archaius-core",
+                "com.netflix.conductor:conductor-common",
+                "com.netflix.eureka:eureka-client"
+            ]
         },
         "com.fasterxml.jackson.core:jackson-databind": {
-            "firstLevelTransitive": [
-                "com.netflix.conductor:conductor-common"
-            ],
-            "locked": "2.13.2.2"
+            "locked": "2.11.4",
+            "transitive": [
+                "com.amazonaws:aws-java-sdk-core",
+                "com.fasterxml.jackson.dataformat:jackson-dataformat-cbor",
+                "com.fasterxml.jackson.datatype:jackson-datatype-jsr310",
+                "com.fasterxml.jackson.jaxrs:jackson-jaxrs-base",
+                "com.fasterxml.jackson.module:jackson-module-jaxb-annotations",
+                "com.netflix.archaius:archaius-core",
+                "com.netflix.conductor:conductor-common",
+                "com.netflix.eureka:eureka-client"
+            ]
+        },
+        "com.fasterxml.jackson.dataformat:jackson-dataformat-cbor": {
+            "locked": "2.11.4",
+            "transitive": [
+                "com.amazonaws:aws-java-sdk-core"
+            ]
         },
         "com.fasterxml.jackson.datatype:jackson-datatype-jsr310": {
-            "firstLevelTransitive": [
+            "locked": "2.11.4",
+            "transitive": [
                 "com.netflix.conductor:conductor-client"
-            ],
-            "locked": "2.13.2"
+            ]
+        },
+        "com.fasterxml.jackson.jaxrs:jackson-jaxrs-base": {
+            "locked": "2.11.4",
+            "transitive": [
+                "com.fasterxml.jackson.jaxrs:jackson-jaxrs-json-provider"
+            ]
         },
         "com.fasterxml.jackson.jaxrs:jackson-jaxrs-json-provider": {
-            "firstLevelTransitive": [
+            "locked": "2.11.4",
+            "transitive": [
                 "com.netflix.conductor:conductor-client"
-            ],
-            "locked": "2.13.2"
-        },
-<<<<<<< HEAD
-        "com.github.rholder:guava-retrying": {
-            "firstLevelTransitive": [
-                "com.netflix.conductor:conductor-common"
-            ],
-            "locked": "2.0.0"
-        },
-        "com.google.guava:guava": {
-            "firstLevelTransitive": [
-                "com.netflix.conductor:conductor-client"
-            ],
-            "locked": "30.0-jre"
-=======
+            ]
+        },
+        "com.fasterxml.jackson.module:jackson-module-jaxb-annotations": {
+            "locked": "2.11.4",
+            "transitive": [
+                "com.fasterxml.jackson.jaxrs:jackson-jaxrs-json-provider"
+            ]
+        },
+        "com.github.andrewoma.dexx:dexx-collections": {
+            "locked": "0.2",
+            "transitive": [
+                "com.github.vlsi.compactmap:compactmap"
+            ]
+        },
         "com.github.vlsi.compactmap:compactmap": {
             "locked": "2.0",
             "transitive": [
@@ -145,126 +274,369 @@
             "transitive": [
                 "com.google.guava:guava"
             ]
->>>>>>> bc9df66c
         },
         "com.google.protobuf:protobuf-java": {
-            "firstLevelTransitive": [
+            "locked": "3.13.0",
+            "transitive": [
                 "com.netflix.conductor:conductor-common"
-            ],
-            "locked": "3.13.0"
+            ]
+        },
+        "com.netflix.archaius:archaius-core": {
+            "locked": "0.7.6",
+            "transitive": [
+                "com.netflix.eureka:eureka-client",
+                "com.netflix.netflix-commons:netflix-eventbus"
+            ]
         },
         "com.netflix.conductor:conductor-annotations": {
-            "firstLevelTransitive": [
+            "project": true,
+            "transitive": [
                 "com.netflix.conductor:conductor-common"
-            ],
-            "project": true
+            ]
         },
         "com.netflix.conductor:conductor-client": {
             "project": true
         },
         "com.netflix.conductor:conductor-common": {
-            "firstLevelTransitive": [
+            "project": true,
+            "transitive": [
                 "com.netflix.conductor:conductor-client"
-            ],
-            "project": true
+            ]
         },
         "com.netflix.eureka:eureka-client": {
-            "firstLevelTransitive": [
+            "locked": "1.10.10",
+            "transitive": [
                 "com.netflix.conductor:conductor-client"
-            ],
-            "locked": "1.10.10"
+            ]
+        },
+        "com.netflix.netflix-commons:netflix-eventbus": {
+            "locked": "0.3.0",
+            "transitive": [
+                "com.netflix.eureka:eureka-client"
+            ]
+        },
+        "com.netflix.netflix-commons:netflix-infix": {
+            "locked": "0.3.0",
+            "transitive": [
+                "com.netflix.netflix-commons:netflix-eventbus"
+            ]
+        },
+        "com.netflix.servo:servo-core": {
+            "locked": "0.12.21",
+            "transitive": [
+                "com.netflix.eureka:eureka-client",
+                "com.netflix.netflix-commons:netflix-eventbus"
+            ]
         },
         "com.netflix.spectator:spectator-api": {
-            "firstLevelTransitive": [
+            "locked": "0.122.0",
+            "transitive": [
                 "com.netflix.conductor:conductor-client"
-            ],
-            "locked": "0.122.0"
+            ]
+        },
+        "com.sun.jersey.contribs:jersey-apache-client4": {
+            "locked": "1.19.1",
+            "transitive": [
+                "com.netflix.eureka:eureka-client"
+            ]
         },
         "com.sun.jersey:jersey-client": {
-            "firstLevelTransitive": [
+            "locked": "1.19.4",
+            "transitive": [
+                "com.netflix.conductor:conductor-client",
+                "com.netflix.eureka:eureka-client",
+                "com.sun.jersey.contribs:jersey-apache-client4"
+            ]
+        },
+        "com.sun.jersey:jersey-core": {
+            "locked": "1.19.4",
+            "transitive": [
+                "com.netflix.eureka:eureka-client",
+                "com.sun.jersey:jersey-client"
+            ]
+        },
+        "com.thoughtworks.xstream:xstream": {
+            "locked": "1.4.13",
+            "transitive": [
+                "com.netflix.eureka:eureka-client"
+            ]
+        },
+        "commons-codec:commons-codec": {
+            "locked": "1.14",
+            "transitive": [
+                "org.apache.httpcomponents:httpclient"
+            ]
+        },
+        "commons-configuration:commons-configuration": {
+            "locked": "1.10",
+            "transitive": [
+                "com.netflix.archaius:archaius-core",
+                "com.netflix.eureka:eureka-client"
+            ]
+        },
+        "commons-io:commons-io": {
+            "locked": "2.7",
+            "transitive": [
                 "com.netflix.conductor:conductor-client"
-            ],
-            "locked": "1.19.4"
-        },
-        "commons-io:commons-io": {
-            "firstLevelTransitive": [
-                "com.netflix.conductor:conductor-client"
-            ],
-            "locked": "2.7"
+            ]
+        },
+        "commons-jxpath:commons-jxpath": {
+            "locked": "1.3",
+            "transitive": [
+                "com.netflix.netflix-commons:netflix-infix"
+            ]
+        },
+        "commons-lang:commons-lang": {
+            "locked": "2.6",
+            "transitive": [
+                "commons-configuration:commons-configuration"
+            ]
+        },
+        "commons-logging:commons-logging": {
+            "locked": "1.2",
+            "transitive": [
+                "com.amazonaws:aws-java-sdk-core",
+                "commons-configuration:commons-configuration",
+                "org.apache.httpcomponents:httpclient"
+            ]
+        },
+        "jakarta.activation:jakarta.activation-api": {
+            "locked": "1.2.2",
+            "transitive": [
+                "com.fasterxml.jackson.module:jackson-module-jaxb-annotations",
+                "jakarta.xml.bind:jakarta.xml.bind-api"
+            ]
+        },
+        "jakarta.xml.bind:jakarta.xml.bind-api": {
+            "locked": "2.3.3",
+            "transitive": [
+                "com.fasterxml.jackson.module:jackson-module-jaxb-annotations"
+            ]
+        },
+        "javax.inject:javax.inject": {
+            "locked": "1",
+            "transitive": [
+                "com.google.inject:guice"
+            ]
+        },
+        "javax.servlet:servlet-api": {
+            "locked": "2.5",
+            "transitive": [
+                "com.netflix.netflix-commons:netflix-infix"
+            ]
+        },
+        "javax.ws.rs:jsr311-api": {
+            "locked": "1.1.1",
+            "transitive": [
+                "com.netflix.eureka:eureka-client",
+                "com.sun.jersey:jersey-core"
+            ]
+        },
+        "joda-time:joda-time": {
+            "locked": "2.8.1",
+            "transitive": [
+                "com.amazonaws:aws-java-sdk-core",
+                "com.netflix.netflix-commons:netflix-infix"
+            ]
+        },
+        "org.antlr:antlr-runtime": {
+            "locked": "3.4",
+            "transitive": [
+                "com.netflix.netflix-commons:netflix-infix"
+            ]
+        },
+        "org.antlr:stringtemplate": {
+            "locked": "3.2.1",
+            "transitive": [
+                "org.antlr:antlr-runtime"
+            ]
         },
         "org.apache.bval:bval-jsr": {
-            "firstLevelTransitive": [
+            "locked": "2.0.5",
+            "transitive": [
                 "com.netflix.conductor:conductor-common"
-            ],
-            "locked": "2.0.5"
+            ]
         },
         "org.apache.commons:commons-lang3": {
-            "firstLevelTransitive": [
+            "locked": "3.10",
+            "transitive": [
                 "com.netflix.conductor:conductor-client",
                 "com.netflix.conductor:conductor-common"
-            ],
-            "locked": "3.12.0"
+            ]
+        },
+        "org.apache.commons:commons-math": {
+            "locked": "2.2",
+            "transitive": [
+                "com.netflix.netflix-commons:netflix-eventbus"
+            ]
+        },
+        "org.apache.httpcomponents:httpclient": {
+            "locked": "4.5.13",
+            "transitive": [
+                "com.amazonaws:aws-java-sdk-core",
+                "com.netflix.eureka:eureka-client",
+                "com.sun.jersey.contribs:jersey-apache-client4"
+            ]
+        },
+        "org.apache.httpcomponents:httpcore": {
+            "locked": "4.4.14",
+            "transitive": [
+                "org.apache.httpcomponents:httpclient"
+            ]
         },
         "org.apache.logging.log4j:log4j-api": {
-            "firstLevelTransitive": [
+            "locked": "2.17.1",
+            "transitive": [
+                "com.netflix.conductor:conductor-annotations",
+                "com.netflix.conductor:conductor-client",
+                "com.netflix.conductor:conductor-common",
+                "org.apache.logging.log4j:log4j-core",
+                "org.apache.logging.log4j:log4j-jul",
+                "org.apache.logging.log4j:log4j-slf4j-impl",
+                "org.apache.logging.log4j:log4j-web"
+            ]
+        },
+        "org.apache.logging.log4j:log4j-core": {
+            "locked": "2.17.1",
+            "transitive": [
+                "com.netflix.conductor:conductor-annotations",
+                "com.netflix.conductor:conductor-client",
+                "com.netflix.conductor:conductor-common",
+                "org.apache.logging.log4j:log4j-slf4j-impl",
+                "org.apache.logging.log4j:log4j-web"
+            ]
+        },
+        "org.apache.logging.log4j:log4j-jul": {
+            "locked": "2.17.1",
+            "transitive": [
                 "com.netflix.conductor:conductor-annotations",
                 "com.netflix.conductor:conductor-client",
                 "com.netflix.conductor:conductor-common"
-            ],
-            "locked": "2.17.1"
-        },
-        "org.apache.logging.log4j:log4j-core": {
-            "firstLevelTransitive": [
+            ]
+        },
+        "org.apache.logging.log4j:log4j-slf4j-impl": {
+            "locked": "2.17.1",
+            "transitive": [
                 "com.netflix.conductor:conductor-annotations",
                 "com.netflix.conductor:conductor-client",
                 "com.netflix.conductor:conductor-common"
-            ],
-            "locked": "2.17.1"
-        },
-        "org.apache.logging.log4j:log4j-jul": {
-            "firstLevelTransitive": [
+            ]
+        },
+        "org.apache.logging.log4j:log4j-web": {
+            "locked": "2.17.1",
+            "transitive": [
                 "com.netflix.conductor:conductor-annotations",
                 "com.netflix.conductor:conductor-client",
                 "com.netflix.conductor:conductor-common"
-            ],
-            "locked": "2.17.1"
-        },
-        "org.apache.logging.log4j:log4j-slf4j-impl": {
-            "firstLevelTransitive": [
-                "com.netflix.conductor:conductor-annotations",
+            ]
+        },
+        "org.checkerframework:checker-qual": {
+            "locked": "3.5.0",
+            "transitive": [
+                "com.google.guava:guava"
+            ]
+        },
+        "org.codehaus.jettison:jettison": {
+            "locked": "1.4.0",
+            "transitive": [
+                "com.netflix.eureka:eureka-client"
+            ]
+        },
+        "org.ow2.asm:asm": {
+            "locked": "7.1",
+            "transitive": [
+                "cglib:cglib"
+            ]
+        },
+        "org.slf4j:slf4j-api": {
+            "locked": "1.7.30",
+            "transitive": [
+                "com.netflix.archaius:archaius-core",
                 "com.netflix.conductor:conductor-client",
-                "com.netflix.conductor:conductor-common"
-            ],
-            "locked": "2.17.1"
-        },
-        "org.apache.logging.log4j:log4j-web": {
-            "firstLevelTransitive": [
-                "com.netflix.conductor:conductor-annotations",
-                "com.netflix.conductor:conductor-client",
-                "com.netflix.conductor:conductor-common"
-            ],
-            "locked": "2.17.1"
-        },
-        "org.slf4j:slf4j-api": {
-            "firstLevelTransitive": [
-                "com.netflix.conductor:conductor-client"
-            ],
-            "locked": "1.7.36"
+                "com.netflix.netflix-commons:netflix-eventbus",
+                "com.netflix.netflix-commons:netflix-infix",
+                "com.netflix.servo:servo-core",
+                "com.netflix.spectator:spectator-api",
+                "org.apache.logging.log4j:log4j-slf4j-impl"
+            ]
+        },
+        "software.amazon.ion:ion-java": {
+            "locked": "1.0.1",
+            "transitive": [
+                "com.amazonaws:aws-java-sdk-core"
+            ]
+        },
+        "xmlpull:xmlpull": {
+            "locked": "1.1.3.1",
+            "transitive": [
+                "com.thoughtworks.xstream:xstream"
+            ]
+        },
+        "xpp3:xpp3_min": {
+            "locked": "1.1.4c",
+            "transitive": [
+                "com.thoughtworks.xstream:xstream"
+            ]
         }
     },
     "testCompileClasspath": {
         "cglib:cglib": {
             "locked": "3.3.0"
         },
+        "com.fasterxml.jackson.core:jackson-annotations": {
+            "locked": "2.11.4",
+            "transitive": [
+                "com.fasterxml.jackson.core:jackson-databind"
+            ]
+        },
         "com.fasterxml.jackson.core:jackson-core": {
-            "locked": "2.13.2"
+            "locked": "2.11.4",
+            "transitive": [
+                "com.fasterxml.jackson.core:jackson-databind"
+            ]
         },
         "com.fasterxml.jackson.core:jackson-databind": {
-            "locked": "2.13.2.2"
+            "locked": "2.11.4"
+        },
+        "com.google.code.findbugs:jsr305": {
+            "locked": "3.0.2",
+            "transitive": [
+                "com.google.guava:guava"
+            ]
+        },
+        "com.google.errorprone:error_prone_annotations": {
+            "locked": "2.3.4",
+            "transitive": [
+                "com.google.guava:guava"
+            ]
+        },
+        "com.google.guava:failureaccess": {
+            "locked": "1.0.1",
+            "transitive": [
+                "com.google.guava:guava"
+            ]
         },
         "com.google.guava:guava": {
             "locked": "30.0-jre"
         },
+        "com.google.guava:listenablefuture": {
+            "locked": "9999.0-empty-to-avoid-conflict-with-guava",
+            "transitive": [
+                "com.google.guava:guava"
+            ]
+        },
+        "com.google.j2objc:j2objc-annotations": {
+            "locked": "1.3",
+            "transitive": [
+                "com.google.guava:guava"
+            ]
+        },
+        "com.jayway.jsonpath:json-path": {
+            "locked": "2.4.0",
+            "transitive": [
+                "org.springframework.boot:spring-boot-starter-test"
+            ]
+        },
         "com.netflix.conductor:conductor-client": {
             "project": true
         },
@@ -274,93 +646,701 @@
         "com.sun.jersey:jersey-client": {
             "locked": "1.19.4"
         },
+        "com.sun.jersey:jersey-core": {
+            "locked": "1.19.4",
+            "transitive": [
+                "com.sun.jersey:jersey-client"
+            ]
+        },
+        "com.thoughtworks.qdox:qdox": {
+            "locked": "1.12.1",
+            "transitive": [
+                "org.codehaus.groovy:groovy-docgenerator"
+            ]
+        },
+        "com.vaadin.external.google:android-json": {
+            "locked": "0.0.20131108.vaadin1",
+            "transitive": [
+                "org.skyscreamer:jsonassert"
+            ]
+        },
+        "commons-cli:commons-cli": {
+            "locked": "1.4",
+            "transitive": [
+                "org.codehaus.groovy:groovy-cli-commons"
+            ]
+        },
+        "info.picocli:picocli": {
+            "locked": "4.3.2",
+            "transitive": [
+                "org.codehaus.groovy:groovy-cli-picocli"
+            ]
+        },
+        "jakarta.activation:jakarta.activation-api": {
+            "locked": "1.2.2",
+            "transitive": [
+                "jakarta.xml.bind:jakarta.xml.bind-api"
+            ]
+        },
+        "jakarta.annotation:jakarta.annotation-api": {
+            "locked": "1.3.5",
+            "transitive": [
+                "org.springframework.boot:spring-boot-starter"
+            ]
+        },
+        "jakarta.xml.bind:jakarta.xml.bind-api": {
+            "locked": "2.3.3",
+            "transitive": [
+                "org.springframework.boot:spring-boot-starter-test"
+            ]
+        },
+        "javax.ws.rs:jsr311-api": {
+            "locked": "1.1.1",
+            "transitive": [
+                "com.sun.jersey:jersey-core"
+            ]
+        },
+        "jline:jline": {
+            "locked": "2.14.6",
+            "transitive": [
+                "org.codehaus.groovy:groovy-groovysh"
+            ]
+        },
         "junit:junit": {
-            "locked": "4.13.2"
+            "locked": "4.13.2",
+            "transitive": [
+                "org.codehaus.groovy:groovy-test",
+                "org.junit.vintage:junit-vintage-engine",
+                "org.spockframework:spock-core"
+            ]
+        },
+        "net.bytebuddy:byte-buddy": {
+            "locked": "1.10.22",
+            "transitive": [
+                "org.mockito:mockito-core"
+            ]
+        },
+        "net.bytebuddy:byte-buddy-agent": {
+            "locked": "1.10.22",
+            "transitive": [
+                "org.mockito:mockito-core"
+            ]
+        },
+        "net.minidev:accessors-smart": {
+            "locked": "2.3.1",
+            "transitive": [
+                "net.minidev:json-smart"
+            ]
+        },
+        "net.minidev:json-smart": {
+            "locked": "2.3.1",
+            "transitive": [
+                "com.jayway.jsonpath:json-path"
+            ]
+        },
+        "org.apache.ant:ant": {
+            "locked": "1.9.15",
+            "transitive": [
+                "org.codehaus.groovy:groovy-ant"
+            ]
+        },
+        "org.apache.ant:ant-launcher": {
+            "locked": "1.9.15",
+            "transitive": [
+                "org.apache.ant:ant"
+            ]
         },
         "org.apache.commons:commons-lang3": {
-            "locked": "3.12.0"
+            "locked": "3.10"
         },
         "org.apache.logging.log4j:log4j-api": {
-            "locked": "2.17.1"
+            "locked": "2.17.1",
+            "transitive": [
+                "org.apache.logging.log4j:log4j-core",
+                "org.apache.logging.log4j:log4j-jul",
+                "org.apache.logging.log4j:log4j-slf4j-impl",
+                "org.apache.logging.log4j:log4j-web"
+            ]
         },
         "org.apache.logging.log4j:log4j-core": {
-            "locked": "2.17.1"
+            "locked": "2.17.1",
+            "transitive": [
+                "org.apache.logging.log4j:log4j-web",
+                "org.springframework.boot:spring-boot-starter-log4j2"
+            ]
         },
         "org.apache.logging.log4j:log4j-jul": {
-            "locked": "2.17.1"
+            "locked": "2.17.1",
+            "transitive": [
+                "org.springframework.boot:spring-boot-starter-log4j2"
+            ]
         },
         "org.apache.logging.log4j:log4j-slf4j-impl": {
-            "locked": "2.17.1"
+            "locked": "2.17.1",
+            "transitive": [
+                "org.springframework.boot:spring-boot-starter-log4j2"
+            ]
         },
         "org.apache.logging.log4j:log4j-web": {
             "locked": "2.17.1"
         },
+        "org.apiguardian:apiguardian-api": {
+            "locked": "1.1.0",
+            "transitive": [
+                "org.junit.jupiter:junit-jupiter-api",
+                "org.junit.jupiter:junit-jupiter-params",
+                "org.junit.platform:junit-platform-commons",
+                "org.junit.platform:junit-platform-engine",
+                "org.junit.vintage:junit-vintage-engine"
+            ]
+        },
+        "org.assertj:assertj-core": {
+            "locked": "3.16.1",
+            "transitive": [
+                "org.springframework.boot:spring-boot-starter-test"
+            ]
+        },
+        "org.checkerframework:checker-qual": {
+            "locked": "3.5.0",
+            "transitive": [
+                "com.google.guava:guava"
+            ]
+        },
+        "org.codehaus.groovy:groovy": {
+            "locked": "2.5.14",
+            "transitive": [
+                "org.codehaus.groovy:groovy-all",
+                "org.codehaus.groovy:groovy-ant",
+                "org.codehaus.groovy:groovy-cli-commons",
+                "org.codehaus.groovy:groovy-cli-picocli",
+                "org.codehaus.groovy:groovy-console",
+                "org.codehaus.groovy:groovy-datetime",
+                "org.codehaus.groovy:groovy-docgenerator",
+                "org.codehaus.groovy:groovy-groovydoc",
+                "org.codehaus.groovy:groovy-groovysh",
+                "org.codehaus.groovy:groovy-jmx",
+                "org.codehaus.groovy:groovy-json",
+                "org.codehaus.groovy:groovy-jsr223",
+                "org.codehaus.groovy:groovy-macro",
+                "org.codehaus.groovy:groovy-nio",
+                "org.codehaus.groovy:groovy-servlet",
+                "org.codehaus.groovy:groovy-sql",
+                "org.codehaus.groovy:groovy-swing",
+                "org.codehaus.groovy:groovy-templates",
+                "org.codehaus.groovy:groovy-test",
+                "org.codehaus.groovy:groovy-test-junit5",
+                "org.codehaus.groovy:groovy-testng",
+                "org.codehaus.groovy:groovy-xml",
+                "org.spockframework:spock-core",
+                "org.spockframework:spock-spring"
+            ]
+        },
         "org.codehaus.groovy:groovy-all": {
             "locked": "2.5.13"
         },
+        "org.codehaus.groovy:groovy-ant": {
+            "locked": "2.5.14",
+            "transitive": [
+                "org.codehaus.groovy:groovy-all"
+            ]
+        },
+        "org.codehaus.groovy:groovy-cli-commons": {
+            "locked": "2.5.14",
+            "transitive": [
+                "org.codehaus.groovy:groovy-all"
+            ]
+        },
+        "org.codehaus.groovy:groovy-cli-picocli": {
+            "locked": "2.5.14",
+            "transitive": [
+                "org.codehaus.groovy:groovy-all",
+                "org.codehaus.groovy:groovy-console",
+                "org.codehaus.groovy:groovy-docgenerator",
+                "org.codehaus.groovy:groovy-groovydoc",
+                "org.codehaus.groovy:groovy-groovysh"
+            ]
+        },
+        "org.codehaus.groovy:groovy-console": {
+            "locked": "2.5.14",
+            "transitive": [
+                "org.codehaus.groovy:groovy-all",
+                "org.codehaus.groovy:groovy-groovysh"
+            ]
+        },
+        "org.codehaus.groovy:groovy-datetime": {
+            "locked": "2.5.14",
+            "transitive": [
+                "org.codehaus.groovy:groovy-all"
+            ]
+        },
+        "org.codehaus.groovy:groovy-docgenerator": {
+            "locked": "2.5.14",
+            "transitive": [
+                "org.codehaus.groovy:groovy-all"
+            ]
+        },
+        "org.codehaus.groovy:groovy-groovydoc": {
+            "locked": "2.5.14",
+            "transitive": [
+                "org.codehaus.groovy:groovy-all",
+                "org.codehaus.groovy:groovy-ant"
+            ]
+        },
+        "org.codehaus.groovy:groovy-groovysh": {
+            "locked": "2.5.14",
+            "transitive": [
+                "org.codehaus.groovy:groovy-all"
+            ]
+        },
+        "org.codehaus.groovy:groovy-jmx": {
+            "locked": "2.5.14",
+            "transitive": [
+                "org.codehaus.groovy:groovy-all"
+            ]
+        },
+        "org.codehaus.groovy:groovy-json": {
+            "locked": "2.5.14",
+            "transitive": [
+                "org.codehaus.groovy:groovy-all",
+                "org.spockframework:spock-core",
+                "org.spockframework:spock-spring"
+            ]
+        },
+        "org.codehaus.groovy:groovy-jsr223": {
+            "locked": "2.5.14",
+            "transitive": [
+                "org.codehaus.groovy:groovy-all"
+            ]
+        },
+        "org.codehaus.groovy:groovy-macro": {
+            "locked": "2.5.14",
+            "transitive": [
+                "org.codehaus.groovy:groovy-all",
+                "org.spockframework:spock-core",
+                "org.spockframework:spock-spring"
+            ]
+        },
+        "org.codehaus.groovy:groovy-nio": {
+            "locked": "2.5.14",
+            "transitive": [
+                "org.codehaus.groovy:groovy-all",
+                "org.spockframework:spock-core",
+                "org.spockframework:spock-spring"
+            ]
+        },
+        "org.codehaus.groovy:groovy-servlet": {
+            "locked": "2.5.14",
+            "transitive": [
+                "org.codehaus.groovy:groovy-all"
+            ]
+        },
+        "org.codehaus.groovy:groovy-sql": {
+            "locked": "2.5.14",
+            "transitive": [
+                "org.codehaus.groovy:groovy-all",
+                "org.spockframework:spock-core",
+                "org.spockframework:spock-spring"
+            ]
+        },
+        "org.codehaus.groovy:groovy-swing": {
+            "locked": "2.5.14",
+            "transitive": [
+                "org.codehaus.groovy:groovy-all",
+                "org.codehaus.groovy:groovy-console"
+            ]
+        },
+        "org.codehaus.groovy:groovy-templates": {
+            "locked": "2.5.14",
+            "transitive": [
+                "org.codehaus.groovy:groovy-all",
+                "org.codehaus.groovy:groovy-console",
+                "org.codehaus.groovy:groovy-docgenerator",
+                "org.codehaus.groovy:groovy-groovydoc",
+                "org.codehaus.groovy:groovy-servlet",
+                "org.spockframework:spock-core",
+                "org.spockframework:spock-spring"
+            ]
+        },
+        "org.codehaus.groovy:groovy-test": {
+            "locked": "2.5.14",
+            "transitive": [
+                "org.codehaus.groovy:groovy-all",
+                "org.spockframework:spock-core",
+                "org.spockframework:spock-spring"
+            ]
+        },
+        "org.codehaus.groovy:groovy-test-junit5": {
+            "locked": "2.5.14",
+            "transitive": [
+                "org.codehaus.groovy:groovy-all"
+            ]
+        },
+        "org.codehaus.groovy:groovy-testng": {
+            "locked": "2.5.14",
+            "transitive": [
+                "org.codehaus.groovy:groovy-all"
+            ]
+        },
+        "org.codehaus.groovy:groovy-xml": {
+            "locked": "2.5.14",
+            "transitive": [
+                "org.codehaus.groovy:groovy-all",
+                "org.codehaus.groovy:groovy-servlet",
+                "org.codehaus.groovy:groovy-templates",
+                "org.spockframework:spock-core",
+                "org.spockframework:spock-spring"
+            ]
+        },
+        "org.hamcrest:hamcrest": {
+            "locked": "2.2",
+            "transitive": [
+                "org.hamcrest:hamcrest-core",
+                "org.springframework.boot:spring-boot-starter-test"
+            ]
+        },
+        "org.hamcrest:hamcrest-core": {
+            "locked": "2.2",
+            "transitive": [
+                "junit:junit"
+            ]
+        },
+        "org.junit.jupiter:junit-jupiter": {
+            "locked": "5.6.3",
+            "transitive": [
+                "org.springframework.boot:spring-boot-starter-test"
+            ]
+        },
+        "org.junit.jupiter:junit-jupiter-api": {
+            "locked": "5.6.3",
+            "transitive": [
+                "org.codehaus.groovy:groovy-test-junit5",
+                "org.junit.jupiter:junit-jupiter",
+                "org.junit.jupiter:junit-jupiter-params"
+            ]
+        },
+        "org.junit.jupiter:junit-jupiter-params": {
+            "locked": "5.6.3",
+            "transitive": [
+                "org.junit.jupiter:junit-jupiter"
+            ]
+        },
+        "org.junit.platform:junit-platform-commons": {
+            "locked": "1.6.3",
+            "transitive": [
+                "org.junit.jupiter:junit-jupiter-api",
+                "org.junit.platform:junit-platform-engine"
+            ]
+        },
+        "org.junit.platform:junit-platform-engine": {
+            "locked": "1.6.3",
+            "transitive": [
+                "org.junit.platform:junit-platform-launcher",
+                "org.junit.vintage:junit-vintage-engine"
+            ]
+        },
+        "org.junit.platform:junit-platform-launcher": {
+            "locked": "1.6.3",
+            "transitive": [
+                "org.codehaus.groovy:groovy-test-junit5"
+            ]
+        },
+        "org.junit.vintage:junit-vintage-engine": {
+            "locked": "5.6.3",
+            "transitive": [
+                "org.springframework.boot:spring-boot-starter-test"
+            ]
+        },
+        "org.junit:junit-bom": {
+            "locked": "5.6.3",
+            "transitive": [
+                "org.junit.jupiter:junit-jupiter",
+                "org.junit.jupiter:junit-jupiter-api",
+                "org.junit.jupiter:junit-jupiter-params",
+                "org.junit.platform:junit-platform-commons",
+                "org.junit.platform:junit-platform-engine",
+                "org.junit.platform:junit-platform-launcher",
+                "org.junit.vintage:junit-vintage-engine"
+            ]
+        },
+        "org.mockito:mockito-core": {
+            "locked": "3.3.3",
+            "transitive": [
+                "org.mockito:mockito-junit-jupiter",
+                "org.springframework.boot:spring-boot-starter-test"
+            ]
+        },
+        "org.mockito:mockito-junit-jupiter": {
+            "locked": "3.3.3",
+            "transitive": [
+                "org.springframework.boot:spring-boot-starter-test"
+            ]
+        },
+        "org.objenesis:objenesis": {
+            "locked": "2.6",
+            "transitive": [
+                "org.mockito:mockito-core"
+            ]
+        },
+        "org.opentest4j:opentest4j": {
+            "locked": "1.2.0",
+            "transitive": [
+                "org.junit.jupiter:junit-jupiter-api",
+                "org.junit.platform:junit-platform-engine"
+            ]
+        },
+        "org.ow2.asm:asm": {
+            "locked": "7.1",
+            "transitive": [
+                "cglib:cglib",
+                "net.minidev:accessors-smart"
+            ]
+        },
+        "org.skyscreamer:jsonassert": {
+            "locked": "1.5.0",
+            "transitive": [
+                "org.springframework.boot:spring-boot-starter-test"
+            ]
+        },
+        "org.slf4j:jul-to-slf4j": {
+            "locked": "1.7.30",
+            "transitive": [
+                "org.springframework.boot:spring-boot-starter-log4j2",
+                "org.springframework.boot:spring-boot-starter-logging"
+            ]
+        },
+        "org.slf4j:slf4j-api": {
+            "locked": "1.7.30",
+            "transitive": [
+                "com.jayway.jsonpath:json-path",
+                "org.apache.logging.log4j:log4j-slf4j-impl",
+                "org.slf4j:jul-to-slf4j"
+            ]
+        },
         "org.spockframework:spock-core": {
-            "locked": "1.3-groovy-2.5"
+            "locked": "1.3-groovy-2.5",
+            "transitive": [
+                "org.spockframework:spock-spring"
+            ]
         },
         "org.spockframework:spock-spring": {
             "locked": "1.3-groovy-2.5"
         },
+        "org.springframework.boot:spring-boot": {
+            "locked": "2.3.12.RELEASE",
+            "transitive": [
+                "org.springframework.boot:spring-boot-autoconfigure",
+                "org.springframework.boot:spring-boot-starter",
+                "org.springframework.boot:spring-boot-test",
+                "org.springframework.boot:spring-boot-test-autoconfigure"
+            ]
+        },
+        "org.springframework.boot:spring-boot-autoconfigure": {
+            "locked": "2.3.12.RELEASE",
+            "transitive": [
+                "org.springframework.boot:spring-boot-starter",
+                "org.springframework.boot:spring-boot-test-autoconfigure"
+            ]
+        },
+        "org.springframework.boot:spring-boot-starter": {
+            "locked": "2.3.12.RELEASE",
+            "transitive": [
+                "org.springframework.boot:spring-boot-starter-test"
+            ]
+        },
         "org.springframework.boot:spring-boot-starter-log4j2": {
-            "locked": "2.6.6"
+            "locked": "2.3.12.RELEASE"
+        },
+        "org.springframework.boot:spring-boot-starter-logging": {
+            "locked": "2.3.12.RELEASE",
+            "transitive": [
+                "org.springframework.boot:spring-boot-starter"
+            ]
         },
         "org.springframework.boot:spring-boot-starter-test": {
-            "locked": "2.6.6"
+            "locked": "2.3.12.RELEASE"
+        },
+        "org.springframework.boot:spring-boot-test": {
+            "locked": "2.3.12.RELEASE",
+            "transitive": [
+                "org.springframework.boot:spring-boot-starter-test",
+                "org.springframework.boot:spring-boot-test-autoconfigure"
+            ]
+        },
+        "org.springframework.boot:spring-boot-test-autoconfigure": {
+            "locked": "2.3.12.RELEASE",
+            "transitive": [
+                "org.springframework.boot:spring-boot-starter-test"
+            ]
+        },
+        "org.springframework:spring-aop": {
+            "locked": "5.2.15.RELEASE",
+            "transitive": [
+                "org.springframework:spring-context"
+            ]
+        },
+        "org.springframework:spring-beans": {
+            "locked": "5.2.15.RELEASE",
+            "transitive": [
+                "org.springframework:spring-aop",
+                "org.springframework:spring-context",
+                "org.springframework:spring-web"
+            ]
+        },
+        "org.springframework:spring-context": {
+            "locked": "5.2.15.RELEASE",
+            "transitive": [
+                "org.springframework.boot:spring-boot"
+            ]
+        },
+        "org.springframework:spring-core": {
+            "locked": "5.2.15.RELEASE",
+            "transitive": [
+                "org.springframework.boot:spring-boot",
+                "org.springframework.boot:spring-boot-starter",
+                "org.springframework.boot:spring-boot-starter-test",
+                "org.springframework:spring-aop",
+                "org.springframework:spring-beans",
+                "org.springframework:spring-context",
+                "org.springframework:spring-expression",
+                "org.springframework:spring-test",
+                "org.springframework:spring-web"
+            ]
+        },
+        "org.springframework:spring-expression": {
+            "locked": "5.2.15.RELEASE",
+            "transitive": [
+                "org.springframework:spring-context"
+            ]
+        },
+        "org.springframework:spring-jcl": {
+            "locked": "5.2.15.RELEASE",
+            "transitive": [
+                "org.springframework:spring-core"
+            ]
+        },
+        "org.springframework:spring-test": {
+            "locked": "5.2.15.RELEASE",
+            "transitive": [
+                "org.springframework.boot:spring-boot-starter-test"
+            ]
         },
         "org.springframework:spring-web": {
-            "locked": "5.3.18"
+            "locked": "5.2.15.RELEASE"
+        },
+        "org.xmlunit:xmlunit-core": {
+            "locked": "2.7.0",
+            "transitive": [
+                "org.springframework.boot:spring-boot-starter-test"
+            ]
+        },
+        "org.yaml:snakeyaml": {
+            "locked": "1.26",
+            "transitive": [
+                "org.springframework.boot:spring-boot-starter"
+            ]
         }
     },
     "testRuntimeClasspath": {
+        "antlr:antlr": {
+            "locked": "2.7.7",
+            "transitive": [
+                "org.antlr:antlr-runtime",
+                "org.antlr:stringtemplate"
+            ]
+        },
+        "aopalliance:aopalliance": {
+            "locked": "1.0",
+            "transitive": [
+                "com.google.inject:guice"
+            ]
+        },
         "cglib:cglib": {
             "locked": "3.3.0"
         },
         "com.amazonaws:aws-java-sdk-core": {
-            "firstLevelTransitive": [
+            "locked": "1.11.86",
+            "transitive": [
                 "com.netflix.conductor:conductor-client"
-            ],
-            "locked": "1.11.86"
+            ]
+        },
+        "com.beust:jcommander": {
+            "locked": "1.72",
+            "transitive": [
+                "org.testng:testng"
+            ]
+        },
+        "com.fasterxml.jackson.core:jackson-annotations": {
+            "locked": "2.11.4",
+            "transitive": [
+                "com.fasterxml.jackson.core:jackson-databind",
+                "com.fasterxml.jackson.datatype:jackson-datatype-jsr310",
+                "com.fasterxml.jackson.module:jackson-module-jaxb-annotations",
+                "com.netflix.archaius:archaius-core",
+                "com.netflix.eureka:eureka-client"
+            ]
         },
         "com.fasterxml.jackson.core:jackson-core": {
-            "firstLevelTransitive": [
-                "com.netflix.conductor:conductor-common"
-            ],
-            "locked": "2.13.2"
+            "locked": "2.11.4",
+            "transitive": [
+                "com.fasterxml.jackson.core:jackson-databind",
+                "com.fasterxml.jackson.dataformat:jackson-dataformat-cbor",
+                "com.fasterxml.jackson.datatype:jackson-datatype-jsr310",
+                "com.fasterxml.jackson.jaxrs:jackson-jaxrs-base",
+                "com.fasterxml.jackson.module:jackson-module-jaxb-annotations",
+                "com.netflix.archaius:archaius-core",
+                "com.netflix.conductor:conductor-common",
+                "com.netflix.eureka:eureka-client"
+            ]
         },
         "com.fasterxml.jackson.core:jackson-databind": {
-            "firstLevelTransitive": [
-                "com.netflix.conductor:conductor-common"
-            ],
-            "locked": "2.13.2.2"
+            "locked": "2.11.4",
+            "transitive": [
+                "com.amazonaws:aws-java-sdk-core",
+                "com.fasterxml.jackson.dataformat:jackson-dataformat-cbor",
+                "com.fasterxml.jackson.datatype:jackson-datatype-jsr310",
+                "com.fasterxml.jackson.jaxrs:jackson-jaxrs-base",
+                "com.fasterxml.jackson.module:jackson-module-jaxb-annotations",
+                "com.netflix.archaius:archaius-core",
+                "com.netflix.conductor:conductor-common",
+                "com.netflix.eureka:eureka-client"
+            ]
+        },
+        "com.fasterxml.jackson.dataformat:jackson-dataformat-cbor": {
+            "locked": "2.11.4",
+            "transitive": [
+                "com.amazonaws:aws-java-sdk-core"
+            ]
         },
         "com.fasterxml.jackson.datatype:jackson-datatype-jsr310": {
-            "firstLevelTransitive": [
+            "locked": "2.11.4",
+            "transitive": [
                 "com.netflix.conductor:conductor-client"
-            ],
-            "locked": "2.13.2"
+            ]
+        },
+        "com.fasterxml.jackson.jaxrs:jackson-jaxrs-base": {
+            "locked": "2.11.4",
+            "transitive": [
+                "com.fasterxml.jackson.jaxrs:jackson-jaxrs-json-provider"
+            ]
         },
         "com.fasterxml.jackson.jaxrs:jackson-jaxrs-json-provider": {
-            "firstLevelTransitive": [
+            "locked": "2.11.4",
+            "transitive": [
                 "com.netflix.conductor:conductor-client"
-            ],
-            "locked": "2.13.2"
-        },
-<<<<<<< HEAD
-        "com.github.rholder:guava-retrying": {
-            "firstLevelTransitive": [
-                "com.netflix.conductor:conductor-common"
-            ],
-            "locked": "2.0.0"
-        },
-        "com.google.guava:guava": {
-            "firstLevelTransitive": [
-                "com.netflix.conductor:conductor-client"
-            ],
-            "locked": "30.0-jre"
-=======
+            ]
+        },
+        "com.fasterxml.jackson.module:jackson-module-jaxb-annotations": {
+            "locked": "2.11.4",
+            "transitive": [
+                "com.fasterxml.jackson.jaxrs:jackson-jaxrs-json-provider"
+            ]
+        },
+        "com.github.andrewoma.dexx:dexx-collections": {
+            "locked": "0.2",
+            "transitive": [
+                "com.github.vlsi.compactmap:compactmap"
+            ]
+        },
         "com.github.vlsi.compactmap:compactmap": {
             "locked": "2.0",
             "transitive": [
@@ -420,132 +1400,869 @@
             "transitive": [
                 "com.google.guava:guava"
             ]
->>>>>>> bc9df66c
         },
         "com.google.protobuf:protobuf-java": {
-            "firstLevelTransitive": [
+            "locked": "3.13.0",
+            "transitive": [
                 "com.netflix.conductor:conductor-common"
-            ],
-            "locked": "3.13.0"
+            ]
+        },
+        "com.jayway.jsonpath:json-path": {
+            "locked": "2.4.0",
+            "transitive": [
+                "org.springframework.boot:spring-boot-starter-test"
+            ]
+        },
+        "com.netflix.archaius:archaius-core": {
+            "locked": "0.7.6",
+            "transitive": [
+                "com.netflix.eureka:eureka-client",
+                "com.netflix.netflix-commons:netflix-eventbus"
+            ]
         },
         "com.netflix.conductor:conductor-annotations": {
-            "firstLevelTransitive": [
+            "project": true,
+            "transitive": [
                 "com.netflix.conductor:conductor-common"
-            ],
-            "project": true
+            ]
         },
         "com.netflix.conductor:conductor-client": {
             "project": true
         },
         "com.netflix.conductor:conductor-common": {
-            "firstLevelTransitive": [
+            "project": true,
+            "transitive": [
                 "com.netflix.conductor:conductor-client"
-            ],
-            "project": true
+            ]
         },
         "com.netflix.eureka:eureka-client": {
-            "firstLevelTransitive": [
+            "locked": "1.10.10",
+            "transitive": [
                 "com.netflix.conductor:conductor-client"
-            ],
-            "locked": "1.10.10"
+            ]
+        },
+        "com.netflix.netflix-commons:netflix-eventbus": {
+            "locked": "0.3.0",
+            "transitive": [
+                "com.netflix.eureka:eureka-client"
+            ]
+        },
+        "com.netflix.netflix-commons:netflix-infix": {
+            "locked": "0.3.0",
+            "transitive": [
+                "com.netflix.netflix-commons:netflix-eventbus"
+            ]
+        },
+        "com.netflix.servo:servo-core": {
+            "locked": "0.12.21",
+            "transitive": [
+                "com.netflix.eureka:eureka-client",
+                "com.netflix.netflix-commons:netflix-eventbus"
+            ]
         },
         "com.netflix.spectator:spectator-api": {
-            "firstLevelTransitive": [
+            "locked": "0.122.0",
+            "transitive": [
                 "com.netflix.conductor:conductor-client"
-            ],
-            "locked": "0.122.0"
+            ]
+        },
+        "com.sun.jersey.contribs:jersey-apache-client4": {
+            "locked": "1.19.1",
+            "transitive": [
+                "com.netflix.eureka:eureka-client"
+            ]
         },
         "com.sun.jersey:jersey-client": {
-            "firstLevelTransitive": [
+            "locked": "1.19.4",
+            "transitive": [
+                "com.netflix.conductor:conductor-client",
+                "com.netflix.eureka:eureka-client",
+                "com.sun.jersey.contribs:jersey-apache-client4"
+            ]
+        },
+        "com.sun.jersey:jersey-core": {
+            "locked": "1.19.4",
+            "transitive": [
+                "com.netflix.eureka:eureka-client",
+                "com.sun.jersey:jersey-client"
+            ]
+        },
+        "com.thoughtworks.qdox:qdox": {
+            "locked": "1.12.1",
+            "transitive": [
+                "org.codehaus.groovy:groovy-docgenerator"
+            ]
+        },
+        "com.thoughtworks.xstream:xstream": {
+            "locked": "1.4.13",
+            "transitive": [
+                "com.netflix.eureka:eureka-client"
+            ]
+        },
+        "com.vaadin.external.google:android-json": {
+            "locked": "0.0.20131108.vaadin1",
+            "transitive": [
+                "org.skyscreamer:jsonassert"
+            ]
+        },
+        "commons-cli:commons-cli": {
+            "locked": "1.4",
+            "transitive": [
+                "org.codehaus.groovy:groovy-cli-commons"
+            ]
+        },
+        "commons-codec:commons-codec": {
+            "locked": "1.14",
+            "transitive": [
+                "org.apache.httpcomponents:httpclient"
+            ]
+        },
+        "commons-configuration:commons-configuration": {
+            "locked": "1.10",
+            "transitive": [
+                "com.netflix.archaius:archaius-core",
+                "com.netflix.eureka:eureka-client"
+            ]
+        },
+        "commons-io:commons-io": {
+            "locked": "2.7",
+            "transitive": [
                 "com.netflix.conductor:conductor-client"
-            ],
-            "locked": "1.19.4"
-        },
-        "commons-io:commons-io": {
-            "firstLevelTransitive": [
-                "com.netflix.conductor:conductor-client"
-            ],
-            "locked": "2.7"
+            ]
+        },
+        "commons-jxpath:commons-jxpath": {
+            "locked": "1.3",
+            "transitive": [
+                "com.netflix.netflix-commons:netflix-infix"
+            ]
+        },
+        "commons-lang:commons-lang": {
+            "locked": "2.6",
+            "transitive": [
+                "commons-configuration:commons-configuration"
+            ]
+        },
+        "commons-logging:commons-logging": {
+            "locked": "1.2",
+            "transitive": [
+                "com.amazonaws:aws-java-sdk-core",
+                "commons-configuration:commons-configuration",
+                "org.apache.httpcomponents:httpclient"
+            ]
+        },
+        "info.picocli:picocli": {
+            "locked": "4.3.2",
+            "transitive": [
+                "org.codehaus.groovy:groovy-cli-picocli"
+            ]
+        },
+        "jakarta.activation:jakarta.activation-api": {
+            "locked": "1.2.2",
+            "transitive": [
+                "com.fasterxml.jackson.module:jackson-module-jaxb-annotations",
+                "jakarta.xml.bind:jakarta.xml.bind-api"
+            ]
+        },
+        "jakarta.annotation:jakarta.annotation-api": {
+            "locked": "1.3.5",
+            "transitive": [
+                "org.springframework.boot:spring-boot-starter"
+            ]
+        },
+        "jakarta.xml.bind:jakarta.xml.bind-api": {
+            "locked": "2.3.3",
+            "transitive": [
+                "com.fasterxml.jackson.module:jackson-module-jaxb-annotations",
+                "org.springframework.boot:spring-boot-starter-test"
+            ]
+        },
+        "javax.inject:javax.inject": {
+            "locked": "1",
+            "transitive": [
+                "com.google.inject:guice"
+            ]
+        },
+        "javax.servlet:servlet-api": {
+            "locked": "2.5",
+            "transitive": [
+                "com.netflix.netflix-commons:netflix-infix"
+            ]
+        },
+        "javax.ws.rs:jsr311-api": {
+            "locked": "1.1.1",
+            "transitive": [
+                "com.netflix.eureka:eureka-client",
+                "com.sun.jersey:jersey-core"
+            ]
+        },
+        "jline:jline": {
+            "locked": "2.14.6",
+            "transitive": [
+                "org.codehaus.groovy:groovy-groovysh"
+            ]
+        },
+        "joda-time:joda-time": {
+            "locked": "2.8.1",
+            "transitive": [
+                "com.amazonaws:aws-java-sdk-core",
+                "com.netflix.netflix-commons:netflix-infix"
+            ]
         },
         "junit:junit": {
-            "locked": "4.13.2"
+            "locked": "4.13.2",
+            "transitive": [
+                "org.codehaus.groovy:groovy-test",
+                "org.junit.vintage:junit-vintage-engine",
+                "org.spockframework:spock-core"
+            ]
+        },
+        "net.bytebuddy:byte-buddy": {
+            "locked": "1.10.22",
+            "transitive": [
+                "org.mockito:mockito-core"
+            ]
+        },
+        "net.bytebuddy:byte-buddy-agent": {
+            "locked": "1.10.22",
+            "transitive": [
+                "org.mockito:mockito-core"
+            ]
+        },
+        "net.minidev:accessors-smart": {
+            "locked": "2.3.1",
+            "transitive": [
+                "net.minidev:json-smart"
+            ]
+        },
+        "net.minidev:json-smart": {
+            "locked": "2.3.1",
+            "transitive": [
+                "com.jayway.jsonpath:json-path"
+            ]
+        },
+        "org.antlr:antlr-runtime": {
+            "locked": "3.4",
+            "transitive": [
+                "com.netflix.netflix-commons:netflix-infix"
+            ]
+        },
+        "org.antlr:stringtemplate": {
+            "locked": "3.2.1",
+            "transitive": [
+                "org.antlr:antlr-runtime"
+            ]
+        },
+        "org.apache.ant:ant": {
+            "locked": "1.9.15",
+            "transitive": [
+                "org.apache.ant:ant-junit",
+                "org.codehaus.groovy:groovy-ant"
+            ]
+        },
+        "org.apache.ant:ant-antlr": {
+            "locked": "1.9.15",
+            "transitive": [
+                "org.codehaus.groovy:groovy-ant"
+            ]
+        },
+        "org.apache.ant:ant-junit": {
+            "locked": "1.9.15",
+            "transitive": [
+                "org.codehaus.groovy:groovy-ant"
+            ]
+        },
+        "org.apache.ant:ant-launcher": {
+            "locked": "1.9.15",
+            "transitive": [
+                "org.apache.ant:ant",
+                "org.codehaus.groovy:groovy-ant"
+            ]
         },
         "org.apache.bval:bval-jsr": {
-            "firstLevelTransitive": [
+            "locked": "2.0.5",
+            "transitive": [
                 "com.netflix.conductor:conductor-common"
-            ],
-            "locked": "2.0.5"
+            ]
         },
         "org.apache.commons:commons-lang3": {
-            "firstLevelTransitive": [
+            "locked": "3.10",
+            "transitive": [
                 "com.netflix.conductor:conductor-client",
                 "com.netflix.conductor:conductor-common"
-            ],
-            "locked": "3.12.0"
+            ]
+        },
+        "org.apache.commons:commons-math": {
+            "locked": "2.2",
+            "transitive": [
+                "com.netflix.netflix-commons:netflix-eventbus"
+            ]
+        },
+        "org.apache.httpcomponents:httpclient": {
+            "locked": "4.5.13",
+            "transitive": [
+                "com.amazonaws:aws-java-sdk-core",
+                "com.netflix.eureka:eureka-client",
+                "com.sun.jersey.contribs:jersey-apache-client4"
+            ]
+        },
+        "org.apache.httpcomponents:httpcore": {
+            "locked": "4.4.14",
+            "transitive": [
+                "org.apache.httpcomponents:httpclient"
+            ]
         },
         "org.apache.logging.log4j:log4j-api": {
-            "firstLevelTransitive": [
+            "locked": "2.17.1",
+            "transitive": [
+                "com.netflix.conductor:conductor-annotations",
+                "com.netflix.conductor:conductor-client",
+                "com.netflix.conductor:conductor-common",
+                "org.apache.logging.log4j:log4j-core",
+                "org.apache.logging.log4j:log4j-jul",
+                "org.apache.logging.log4j:log4j-slf4j-impl",
+                "org.apache.logging.log4j:log4j-web"
+            ]
+        },
+        "org.apache.logging.log4j:log4j-core": {
+            "locked": "2.17.1",
+            "transitive": [
+                "com.netflix.conductor:conductor-annotations",
+                "com.netflix.conductor:conductor-client",
+                "com.netflix.conductor:conductor-common",
+                "org.apache.logging.log4j:log4j-slf4j-impl",
+                "org.apache.logging.log4j:log4j-web",
+                "org.springframework.boot:spring-boot-starter-log4j2"
+            ]
+        },
+        "org.apache.logging.log4j:log4j-jul": {
+            "locked": "2.17.1",
+            "transitive": [
+                "com.netflix.conductor:conductor-annotations",
+                "com.netflix.conductor:conductor-client",
+                "com.netflix.conductor:conductor-common",
+                "org.springframework.boot:spring-boot-starter-log4j2"
+            ]
+        },
+        "org.apache.logging.log4j:log4j-slf4j-impl": {
+            "locked": "2.17.1",
+            "transitive": [
+                "com.netflix.conductor:conductor-annotations",
+                "com.netflix.conductor:conductor-client",
+                "com.netflix.conductor:conductor-common",
+                "org.springframework.boot:spring-boot-starter-log4j2"
+            ]
+        },
+        "org.apache.logging.log4j:log4j-web": {
+            "locked": "2.17.1",
+            "transitive": [
                 "com.netflix.conductor:conductor-annotations",
                 "com.netflix.conductor:conductor-client",
                 "com.netflix.conductor:conductor-common"
-            ],
-            "locked": "2.17.1"
-        },
-        "org.apache.logging.log4j:log4j-core": {
-            "firstLevelTransitive": [
-                "com.netflix.conductor:conductor-annotations",
-                "com.netflix.conductor:conductor-client",
-                "com.netflix.conductor:conductor-common"
-            ],
-            "locked": "2.17.1"
-        },
-        "org.apache.logging.log4j:log4j-jul": {
-            "firstLevelTransitive": [
-                "com.netflix.conductor:conductor-annotations",
-                "com.netflix.conductor:conductor-client",
-                "com.netflix.conductor:conductor-common"
-            ],
-            "locked": "2.17.1"
-        },
-        "org.apache.logging.log4j:log4j-slf4j-impl": {
-            "firstLevelTransitive": [
-                "com.netflix.conductor:conductor-annotations",
-                "com.netflix.conductor:conductor-client",
-                "com.netflix.conductor:conductor-common"
-            ],
-            "locked": "2.17.1"
-        },
-        "org.apache.logging.log4j:log4j-web": {
-            "firstLevelTransitive": [
-                "com.netflix.conductor:conductor-annotations",
-                "com.netflix.conductor:conductor-client",
-                "com.netflix.conductor:conductor-common"
-            ],
-            "locked": "2.17.1"
+            ]
+        },
+        "org.apiguardian:apiguardian-api": {
+            "locked": "1.1.0",
+            "transitive": [
+                "org.junit.jupiter:junit-jupiter-api",
+                "org.junit.jupiter:junit-jupiter-engine",
+                "org.junit.jupiter:junit-jupiter-params",
+                "org.junit.platform:junit-platform-commons",
+                "org.junit.platform:junit-platform-engine",
+                "org.junit.vintage:junit-vintage-engine"
+            ]
+        },
+        "org.assertj:assertj-core": {
+            "locked": "3.16.1",
+            "transitive": [
+                "org.springframework.boot:spring-boot-starter-test"
+            ]
+        },
+        "org.checkerframework:checker-qual": {
+            "locked": "3.5.0",
+            "transitive": [
+                "com.google.guava:guava"
+            ]
+        },
+        "org.codehaus.groovy:groovy": {
+            "locked": "2.5.14",
+            "transitive": [
+                "org.codehaus.groovy:groovy-all",
+                "org.codehaus.groovy:groovy-ant",
+                "org.codehaus.groovy:groovy-cli-commons",
+                "org.codehaus.groovy:groovy-cli-picocli",
+                "org.codehaus.groovy:groovy-console",
+                "org.codehaus.groovy:groovy-datetime",
+                "org.codehaus.groovy:groovy-docgenerator",
+                "org.codehaus.groovy:groovy-groovydoc",
+                "org.codehaus.groovy:groovy-groovysh",
+                "org.codehaus.groovy:groovy-jmx",
+                "org.codehaus.groovy:groovy-json",
+                "org.codehaus.groovy:groovy-jsr223",
+                "org.codehaus.groovy:groovy-macro",
+                "org.codehaus.groovy:groovy-nio",
+                "org.codehaus.groovy:groovy-servlet",
+                "org.codehaus.groovy:groovy-sql",
+                "org.codehaus.groovy:groovy-swing",
+                "org.codehaus.groovy:groovy-templates",
+                "org.codehaus.groovy:groovy-test",
+                "org.codehaus.groovy:groovy-test-junit5",
+                "org.codehaus.groovy:groovy-testng",
+                "org.codehaus.groovy:groovy-xml",
+                "org.spockframework:spock-core",
+                "org.spockframework:spock-spring"
+            ]
         },
         "org.codehaus.groovy:groovy-all": {
             "locked": "2.5.13"
         },
+        "org.codehaus.groovy:groovy-ant": {
+            "locked": "2.5.14",
+            "transitive": [
+                "org.codehaus.groovy:groovy-all"
+            ]
+        },
+        "org.codehaus.groovy:groovy-cli-commons": {
+            "locked": "2.5.14",
+            "transitive": [
+                "org.codehaus.groovy:groovy-all"
+            ]
+        },
+        "org.codehaus.groovy:groovy-cli-picocli": {
+            "locked": "2.5.14",
+            "transitive": [
+                "org.codehaus.groovy:groovy-all",
+                "org.codehaus.groovy:groovy-console",
+                "org.codehaus.groovy:groovy-docgenerator",
+                "org.codehaus.groovy:groovy-groovydoc",
+                "org.codehaus.groovy:groovy-groovysh"
+            ]
+        },
+        "org.codehaus.groovy:groovy-console": {
+            "locked": "2.5.14",
+            "transitive": [
+                "org.codehaus.groovy:groovy-all",
+                "org.codehaus.groovy:groovy-groovysh"
+            ]
+        },
+        "org.codehaus.groovy:groovy-datetime": {
+            "locked": "2.5.14",
+            "transitive": [
+                "org.codehaus.groovy:groovy-all"
+            ]
+        },
+        "org.codehaus.groovy:groovy-docgenerator": {
+            "locked": "2.5.14",
+            "transitive": [
+                "org.codehaus.groovy:groovy-all",
+                "org.codehaus.groovy:groovy-groovydoc"
+            ]
+        },
+        "org.codehaus.groovy:groovy-groovydoc": {
+            "locked": "2.5.14",
+            "transitive": [
+                "org.codehaus.groovy:groovy-all",
+                "org.codehaus.groovy:groovy-ant"
+            ]
+        },
+        "org.codehaus.groovy:groovy-groovysh": {
+            "locked": "2.5.14",
+            "transitive": [
+                "org.codehaus.groovy:groovy-all"
+            ]
+        },
+        "org.codehaus.groovy:groovy-jmx": {
+            "locked": "2.5.14",
+            "transitive": [
+                "org.codehaus.groovy:groovy-all"
+            ]
+        },
+        "org.codehaus.groovy:groovy-json": {
+            "locked": "2.5.14",
+            "transitive": [
+                "org.codehaus.groovy:groovy-all",
+                "org.spockframework:spock-core",
+                "org.spockframework:spock-spring"
+            ]
+        },
+        "org.codehaus.groovy:groovy-jsr223": {
+            "locked": "2.5.14",
+            "transitive": [
+                "org.codehaus.groovy:groovy-all"
+            ]
+        },
+        "org.codehaus.groovy:groovy-macro": {
+            "locked": "2.5.14",
+            "transitive": [
+                "org.codehaus.groovy:groovy-all",
+                "org.spockframework:spock-core",
+                "org.spockframework:spock-spring"
+            ]
+        },
+        "org.codehaus.groovy:groovy-nio": {
+            "locked": "2.5.14",
+            "transitive": [
+                "org.codehaus.groovy:groovy-all",
+                "org.spockframework:spock-core",
+                "org.spockframework:spock-spring"
+            ]
+        },
+        "org.codehaus.groovy:groovy-servlet": {
+            "locked": "2.5.14",
+            "transitive": [
+                "org.codehaus.groovy:groovy-all"
+            ]
+        },
+        "org.codehaus.groovy:groovy-sql": {
+            "locked": "2.5.14",
+            "transitive": [
+                "org.codehaus.groovy:groovy-all",
+                "org.spockframework:spock-core",
+                "org.spockframework:spock-spring"
+            ]
+        },
+        "org.codehaus.groovy:groovy-swing": {
+            "locked": "2.5.14",
+            "transitive": [
+                "org.codehaus.groovy:groovy-all",
+                "org.codehaus.groovy:groovy-console"
+            ]
+        },
+        "org.codehaus.groovy:groovy-templates": {
+            "locked": "2.5.14",
+            "transitive": [
+                "org.codehaus.groovy:groovy-all",
+                "org.codehaus.groovy:groovy-console",
+                "org.codehaus.groovy:groovy-docgenerator",
+                "org.codehaus.groovy:groovy-groovydoc",
+                "org.codehaus.groovy:groovy-servlet",
+                "org.spockframework:spock-core",
+                "org.spockframework:spock-spring"
+            ]
+        },
+        "org.codehaus.groovy:groovy-test": {
+            "locked": "2.5.14",
+            "transitive": [
+                "org.codehaus.groovy:groovy-all",
+                "org.spockframework:spock-core",
+                "org.spockframework:spock-spring"
+            ]
+        },
+        "org.codehaus.groovy:groovy-test-junit5": {
+            "locked": "2.5.14",
+            "transitive": [
+                "org.codehaus.groovy:groovy-all"
+            ]
+        },
+        "org.codehaus.groovy:groovy-testng": {
+            "locked": "2.5.14",
+            "transitive": [
+                "org.codehaus.groovy:groovy-all"
+            ]
+        },
+        "org.codehaus.groovy:groovy-xml": {
+            "locked": "2.5.14",
+            "transitive": [
+                "org.codehaus.groovy:groovy-all",
+                "org.codehaus.groovy:groovy-servlet",
+                "org.codehaus.groovy:groovy-templates",
+                "org.spockframework:spock-core",
+                "org.spockframework:spock-spring"
+            ]
+        },
+        "org.codehaus.jettison:jettison": {
+            "locked": "1.4.0",
+            "transitive": [
+                "com.netflix.eureka:eureka-client"
+            ]
+        },
+        "org.hamcrest:hamcrest": {
+            "locked": "2.2",
+            "transitive": [
+                "org.hamcrest:hamcrest-core",
+                "org.springframework.boot:spring-boot-starter-test"
+            ]
+        },
+        "org.hamcrest:hamcrest-core": {
+            "locked": "2.2",
+            "transitive": [
+                "junit:junit"
+            ]
+        },
+        "org.junit.jupiter:junit-jupiter": {
+            "locked": "5.6.3",
+            "transitive": [
+                "org.springframework.boot:spring-boot-starter-test"
+            ]
+        },
+        "org.junit.jupiter:junit-jupiter-api": {
+            "locked": "5.6.3",
+            "transitive": [
+                "org.codehaus.groovy:groovy-test-junit5",
+                "org.junit.jupiter:junit-jupiter",
+                "org.junit.jupiter:junit-jupiter-engine",
+                "org.junit.jupiter:junit-jupiter-params",
+                "org.mockito:mockito-junit-jupiter"
+            ]
+        },
+        "org.junit.jupiter:junit-jupiter-engine": {
+            "locked": "5.6.3",
+            "transitive": [
+                "org.codehaus.groovy:groovy-test-junit5",
+                "org.junit.jupiter:junit-jupiter"
+            ]
+        },
+        "org.junit.jupiter:junit-jupiter-params": {
+            "locked": "5.6.3",
+            "transitive": [
+                "org.junit.jupiter:junit-jupiter"
+            ]
+        },
+        "org.junit.platform:junit-platform-commons": {
+            "locked": "1.6.3",
+            "transitive": [
+                "org.junit.jupiter:junit-jupiter-api",
+                "org.junit.platform:junit-platform-engine"
+            ]
+        },
+        "org.junit.platform:junit-platform-engine": {
+            "locked": "1.6.3",
+            "transitive": [
+                "org.junit.jupiter:junit-jupiter-engine",
+                "org.junit.platform:junit-platform-launcher",
+                "org.junit.vintage:junit-vintage-engine"
+            ]
+        },
+        "org.junit.platform:junit-platform-launcher": {
+            "locked": "1.6.3",
+            "transitive": [
+                "org.codehaus.groovy:groovy-test-junit5"
+            ]
+        },
+        "org.junit.vintage:junit-vintage-engine": {
+            "locked": "5.6.3",
+            "transitive": [
+                "org.springframework.boot:spring-boot-starter-test"
+            ]
+        },
+        "org.junit:junit-bom": {
+            "locked": "5.6.3",
+            "transitive": [
+                "org.junit.jupiter:junit-jupiter",
+                "org.junit.jupiter:junit-jupiter-api",
+                "org.junit.jupiter:junit-jupiter-engine",
+                "org.junit.jupiter:junit-jupiter-params",
+                "org.junit.platform:junit-platform-commons",
+                "org.junit.platform:junit-platform-engine",
+                "org.junit.platform:junit-platform-launcher",
+                "org.junit.vintage:junit-vintage-engine"
+            ]
+        },
+        "org.mockito:mockito-core": {
+            "locked": "3.3.3",
+            "transitive": [
+                "org.mockito:mockito-junit-jupiter",
+                "org.springframework.boot:spring-boot-starter-test"
+            ]
+        },
+        "org.mockito:mockito-junit-jupiter": {
+            "locked": "3.3.3",
+            "transitive": [
+                "org.springframework.boot:spring-boot-starter-test"
+            ]
+        },
+        "org.objenesis:objenesis": {
+            "locked": "2.6",
+            "transitive": [
+                "org.mockito:mockito-core"
+            ]
+        },
+        "org.opentest4j:opentest4j": {
+            "locked": "1.2.0",
+            "transitive": [
+                "org.junit.jupiter:junit-jupiter-api",
+                "org.junit.platform:junit-platform-engine"
+            ]
+        },
+        "org.ow2.asm:asm": {
+            "locked": "7.1",
+            "transitive": [
+                "cglib:cglib",
+                "net.minidev:accessors-smart"
+            ]
+        },
+        "org.skyscreamer:jsonassert": {
+            "locked": "1.5.0",
+            "transitive": [
+                "org.springframework.boot:spring-boot-starter-test"
+            ]
+        },
+        "org.slf4j:jul-to-slf4j": {
+            "locked": "1.7.30",
+            "transitive": [
+                "org.springframework.boot:spring-boot-starter-log4j2",
+                "org.springframework.boot:spring-boot-starter-logging"
+            ]
+        },
         "org.slf4j:slf4j-api": {
-            "firstLevelTransitive": [
-                "com.netflix.conductor:conductor-client"
-            ],
-            "locked": "1.7.36"
+            "locked": "1.7.30",
+            "transitive": [
+                "com.jayway.jsonpath:json-path",
+                "com.netflix.archaius:archaius-core",
+                "com.netflix.conductor:conductor-client",
+                "com.netflix.netflix-commons:netflix-eventbus",
+                "com.netflix.netflix-commons:netflix-infix",
+                "com.netflix.servo:servo-core",
+                "com.netflix.spectator:spectator-api",
+                "org.apache.logging.log4j:log4j-slf4j-impl",
+                "org.slf4j:jul-to-slf4j"
+            ]
         },
         "org.spockframework:spock-core": {
-            "locked": "1.3-groovy-2.5"
+            "locked": "1.3-groovy-2.5",
+            "transitive": [
+                "org.spockframework:spock-spring"
+            ]
         },
         "org.spockframework:spock-spring": {
             "locked": "1.3-groovy-2.5"
         },
+        "org.springframework.boot:spring-boot": {
+            "locked": "2.3.12.RELEASE",
+            "transitive": [
+                "org.springframework.boot:spring-boot-autoconfigure",
+                "org.springframework.boot:spring-boot-starter",
+                "org.springframework.boot:spring-boot-test",
+                "org.springframework.boot:spring-boot-test-autoconfigure"
+            ]
+        },
+        "org.springframework.boot:spring-boot-autoconfigure": {
+            "locked": "2.3.12.RELEASE",
+            "transitive": [
+                "org.springframework.boot:spring-boot-starter",
+                "org.springframework.boot:spring-boot-test-autoconfigure"
+            ]
+        },
+        "org.springframework.boot:spring-boot-starter": {
+            "locked": "2.3.12.RELEASE",
+            "transitive": [
+                "org.springframework.boot:spring-boot-starter-test"
+            ]
+        },
         "org.springframework.boot:spring-boot-starter-log4j2": {
-            "locked": "2.6.6"
+            "locked": "2.3.12.RELEASE"
+        },
+        "org.springframework.boot:spring-boot-starter-logging": {
+            "locked": "2.3.12.RELEASE",
+            "transitive": [
+                "org.springframework.boot:spring-boot-starter"
+            ]
         },
         "org.springframework.boot:spring-boot-starter-test": {
-            "locked": "2.6.6"
+            "locked": "2.3.12.RELEASE"
+        },
+        "org.springframework.boot:spring-boot-test": {
+            "locked": "2.3.12.RELEASE",
+            "transitive": [
+                "org.springframework.boot:spring-boot-starter-test",
+                "org.springframework.boot:spring-boot-test-autoconfigure"
+            ]
+        },
+        "org.springframework.boot:spring-boot-test-autoconfigure": {
+            "locked": "2.3.12.RELEASE",
+            "transitive": [
+                "org.springframework.boot:spring-boot-starter-test"
+            ]
+        },
+        "org.springframework:spring-aop": {
+            "locked": "5.2.15.RELEASE",
+            "transitive": [
+                "org.springframework:spring-context"
+            ]
+        },
+        "org.springframework:spring-beans": {
+            "locked": "5.2.15.RELEASE",
+            "transitive": [
+                "org.springframework:spring-aop",
+                "org.springframework:spring-context",
+                "org.springframework:spring-web"
+            ]
+        },
+        "org.springframework:spring-context": {
+            "locked": "5.2.15.RELEASE",
+            "transitive": [
+                "org.springframework.boot:spring-boot"
+            ]
+        },
+        "org.springframework:spring-core": {
+            "locked": "5.2.15.RELEASE",
+            "transitive": [
+                "org.springframework.boot:spring-boot",
+                "org.springframework.boot:spring-boot-starter",
+                "org.springframework.boot:spring-boot-starter-test",
+                "org.springframework:spring-aop",
+                "org.springframework:spring-beans",
+                "org.springframework:spring-context",
+                "org.springframework:spring-expression",
+                "org.springframework:spring-test",
+                "org.springframework:spring-web"
+            ]
+        },
+        "org.springframework:spring-expression": {
+            "locked": "5.2.15.RELEASE",
+            "transitive": [
+                "org.springframework:spring-context"
+            ]
+        },
+        "org.springframework:spring-jcl": {
+            "locked": "5.2.15.RELEASE",
+            "transitive": [
+                "org.springframework:spring-core"
+            ]
+        },
+        "org.springframework:spring-test": {
+            "locked": "5.2.15.RELEASE",
+            "transitive": [
+                "org.springframework.boot:spring-boot-starter-test"
+            ]
         },
         "org.springframework:spring-web": {
-            "locked": "5.3.18"
+            "locked": "5.2.15.RELEASE"
+        },
+        "org.testng:testng": {
+            "locked": "6.13.1",
+            "transitive": [
+                "org.codehaus.groovy:groovy-testng"
+            ]
+        },
+        "org.xmlunit:xmlunit-core": {
+            "locked": "2.7.0",
+            "transitive": [
+                "org.springframework.boot:spring-boot-starter-test"
+            ]
+        },
+        "org.yaml:snakeyaml": {
+            "locked": "1.26",
+            "transitive": [
+                "org.springframework.boot:spring-boot-starter"
+            ]
+        },
+        "software.amazon.ion:ion-java": {
+            "locked": "1.0.1",
+            "transitive": [
+                "com.amazonaws:aws-java-sdk-core"
+            ]
+        },
+        "xmlpull:xmlpull": {
+            "locked": "1.1.3.1",
+            "transitive": [
+                "com.thoughtworks.xstream:xstream"
+            ]
+        },
+        "xpp3:xpp3_min": {
+            "locked": "1.1.4c",
+            "transitive": [
+                "com.thoughtworks.xstream:xstream"
+            ]
         }
     }
 }