/**
 * Copyright 2016 Netflix, Inc.
 * <p>
 * Licensed under the Apache License, Version 2.0 (the "License"); you may not use this file except in compliance with
 * the License. You may obtain a copy of the License at
 * <p>
 * http://www.apache.org/licenses/LICENSE-2.0
 * <p>
 * Unless required by applicable law or agreed to in writing, software distributed under the License is distributed on
 * an "AS IS" BASIS, WITHOUT WARRANTIES OR CONDITIONS OF ANY KIND, either express or implied. See the License for the
 * specific language governing permissions and limitations under the License.
 */
/**
 *
 */
package com.netflix.conductor.core.execution;

import com.google.common.annotations.VisibleForTesting;
import com.google.common.base.Preconditions;
import com.netflix.conductor.annotations.Trace;
import com.netflix.conductor.common.metadata.tasks.PollData;
import com.netflix.conductor.common.metadata.tasks.Task;
import com.netflix.conductor.common.metadata.tasks.TaskResult;
import com.netflix.conductor.common.metadata.workflow.RerunWorkflowRequest;
import com.netflix.conductor.common.metadata.workflow.SkipTaskRequest;
import com.netflix.conductor.common.metadata.workflow.TaskType;
import com.netflix.conductor.common.metadata.workflow.WorkflowDef;
import com.netflix.conductor.common.metadata.workflow.WorkflowTask;
import com.netflix.conductor.common.run.Workflow;
import com.netflix.conductor.common.run.Workflow.WorkflowStatus;
import com.netflix.conductor.core.WorkflowContext;
import com.netflix.conductor.core.config.Configuration;
import com.netflix.conductor.core.execution.ApplicationException.Code;
import com.netflix.conductor.core.execution.DeciderService.DeciderOutcome;
import com.netflix.conductor.core.execution.tasks.WorkflowSystemTask;
import com.netflix.conductor.core.metadata.MetadataMapperService;
import com.netflix.conductor.core.utils.IDGenerator;
import com.netflix.conductor.core.utils.QueueUtils;
import com.netflix.conductor.dao.ExecutionDAO;
import com.netflix.conductor.dao.MetadataDAO;
import com.netflix.conductor.dao.QueueDAO;
import com.netflix.conductor.metrics.Monitors;
<<<<<<< HEAD
=======
import com.netflix.conductor.service.RateLimitingService;
>>>>>>> 3fe00978
import org.apache.commons.lang3.StringUtils;
import org.slf4j.Logger;
import org.slf4j.LoggerFactory;

import javax.inject.Inject;
import java.util.ArrayList;
import java.util.Arrays;
import java.util.Collections;
import java.util.HashMap;
import java.util.List;
import java.util.Map;
import java.util.Objects;
import java.util.Optional;
import java.util.Set;
import java.util.function.Predicate;
import java.util.stream.Collectors;

<<<<<<< HEAD
import static com.google.common.base.Preconditions.checkArgument;
import static com.google.common.base.Preconditions.checkNotNull;
=======
>>>>>>> 3fe00978
import static com.netflix.conductor.common.metadata.tasks.Task.Status.CANCELED;
import static com.netflix.conductor.common.metadata.tasks.Task.Status.COMPLETED;
import static com.netflix.conductor.common.metadata.tasks.Task.Status.FAILED;
import static com.netflix.conductor.common.metadata.tasks.Task.Status.FAILED_WITH_TERMINAL_ERROR;
import static com.netflix.conductor.common.metadata.tasks.Task.Status.IN_PROGRESS;
import static com.netflix.conductor.common.metadata.tasks.Task.Status.SCHEDULED;
import static com.netflix.conductor.common.metadata.tasks.Task.Status.SKIPPED;
import static com.netflix.conductor.common.metadata.tasks.Task.Status.valueOf;
import static com.netflix.conductor.core.execution.ApplicationException.Code.CONFLICT;
import static com.netflix.conductor.core.execution.ApplicationException.Code.INVALID_INPUT;
import static com.netflix.conductor.core.execution.ApplicationException.Code.NOT_FOUND;

/**
 * @author Viren Workflow services provider interface
 */
@Trace
public class WorkflowExecutor {

    private static final Logger logger = LoggerFactory.getLogger(WorkflowExecutor.class);

    private final MetadataDAO metadataDAO;

    private final ExecutionDAO executionDAO;

    private final QueueDAO queueDAO;

    private final DeciderService deciderService;

    private final Configuration config;

<<<<<<< HEAD
    private final MetadataMapperService metadataMapperService;
=======
    private RateLimitingService rateLimitingService;

    private ParametersUtils parametersUtils = new ParametersUtils();
>>>>>>> 3fe00978

    private final ParametersUtils parametersUtils = new ParametersUtils();

    private int activeWorkerLastPollInSecs;

    public static final String DECIDER_QUEUE = "_deciderQueue";


    @Inject
<<<<<<< HEAD
    public WorkflowExecutor(
            DeciderService deciderService,
            MetadataDAO metadataDAO,
            ExecutionDAO executionDAO,
            QueueDAO queueDAO,
            MetadataMapperService metadataMapperService,
            Configuration config
    ) {
=======
    public WorkflowExecutor(DeciderService deciderService, MetadataDAO metadataDAO, ExecutionDAO executionDAO,
                            QueueDAO queueDAO, Configuration config, RateLimitingService rateLimitingService) {
>>>>>>> 3fe00978
        this.deciderService = deciderService;
        this.metadataDAO = metadataDAO;
        this.executionDAO = executionDAO;
        this.queueDAO = queueDAO;
        this.config = config;
<<<<<<< HEAD
        this.metadataMapperService = metadataMapperService;
        activeWorkerLastPollInSecs = config.getIntProperty("tasks.active.worker.lastpoll", 10);
    }

    /**
     * @throws ApplicationException
     */
    public String startWorkflow(String name, Integer version, String correlationId, Map<String, Object> input) {
        return startWorkflow(name, version, correlationId, input, null);
    }

    /**
     * @throws ApplicationException
     */
    public String startWorkflow(String name, Integer version, String correlationId, Map<String, Object> input, String event) {
        return startWorkflow(
                name,
                version,
                input,
                correlationId,
                null,
                null,
                event
        );
    }

    /**
     * @throws ApplicationException
     */
    public String startWorkflow(
            String name,
            Integer version,
            String correlationId,
            Map<String, Object> input,
            String event,
            Map<String, String> taskToDomain
    ) {
        return startWorkflow(
                name,
                version,
                input,
                correlationId,
                null,
                null,
                event,
                taskToDomain
        );
    }

    /**
     * @throws ApplicationException
     */
    public String startWorkflow(
            String name,
            Integer version,
            Map<String, Object> input,
            String correlationId,
            String parentWorkflowId,
            String parentWorkflowTaskId,
            String event
    ) {
        return startWorkflow(
                name,
                version,
                input,
                correlationId,
                parentWorkflowId,
                parentWorkflowTaskId,
                event,
                null
        );
    }

    /**
     * @throws ApplicationException
     */
    public String startWorkflow(
            WorkflowDef workflowDefinition,
            Map<String, Object> workflowInput,
            String correlationId,
            String event,
            Map<String, String> taskToDomain
    ) {
        return startWorkflow(
                workflowDefinition,
                workflowInput,
                correlationId,
                null,
                null,
                event,
                taskToDomain
        );
    }

    /**
     * @throws ApplicationException
     */
    public String startWorkflow(
            String name,
            Integer version,
            Map<String, Object> workflowInput,
            String correlationId,
            String parentWorkflowId,
            String parentWorkflowTaskId,
            String event,
            Map<String, String> taskToDomain
    ) {

        Optional<WorkflowDef> potentialDef =
                version == null ? lookupLatestWorkflowDefinition(name) : lookupWorkflowDefinition(name, version);

        //Check if the workflow definition is valid
        WorkflowDef workflowDefinition = potentialDef
                .orElseThrow(() -> {
                            logger.error("There is no workflow defined with name {} and version {}", name, version);
                            return new ApplicationException(
                                    Code.NOT_FOUND,
                                    String.format("No such workflow defined. name=%s, version=%s", name, version)
                            );
                        }
                );

        return startWorkflow(
                workflowDefinition,
                workflowInput,
                correlationId,
                parentWorkflowId,
                parentWorkflowTaskId,
                event,
                taskToDomain
        );
=======
        this.rateLimitingService = rateLimitingService;

        activeWorkerLastPollnSecs = config.getIntProperty("tasks.active.worker.lastpoll", 10);
    }

    public String startWorkflow(String name, int version, String correlationId, Map<String, Object> input) {
        return startWorkflow(name, version, correlationId, input, null);
    }

    public String startWorkflow(String name, int version, String correlationId, Map<String, Object> input, String event) {
        return startWorkflow(name, version, input, correlationId, null, null, event);
    }

    public String startWorkflow(String name, int version, String correlationId, Map<String, Object> input, String event, Map<String, String> taskToDomain) {
        return startWorkflow(name, version, input, correlationId, null, null, event, taskToDomain);
    }

    public String startWorkflow(String name, int version, Map<String, Object> input, String correlationId, String parentWorkflowId, String parentWorkflowTaskId, String event) {
        return startWorkflow(name, version, input, correlationId, parentWorkflowId, parentWorkflowTaskId, event, null);
>>>>>>> 3fe00978
    }

    private final Predicate<PollData> validateLastPolledTime = pd -> pd.getLastPollTime() > System.currentTimeMillis() - (activeWorkerLastPollInSecs * 1000);

    private final Predicate<Task> isSystemTask = task -> SystemTaskType.is(task.getTaskType());

    private final Predicate<Task> isNonTerminalTask = task -> !task.getStatus().isTerminal();

<<<<<<< HEAD
    /**
     * @throws ApplicationException
     */
    public String startWorkflow(
            WorkflowDef workflowDefinition,
            Map<String, Object> workflowInput,
            String correlationId,
            String parentWorkflowId,
            String parentWorkflowTaskId,
            String event,
            Map<String, String> taskToDomain
    ) {
        //Check if the input to the workflow is not null
        //QQ When is the payload of the input validated
        if (workflowInput == null) {
            logger.error("The input for the workflow {} cannot be NULL", workflowDefinition.getName());
            Monitors.recordWorkflowStartError(workflowDefinition.getName(), WorkflowContext.get().getClientApp());
            throw new ApplicationException(Code.INVALID_INPUT, "NULL input passed when starting workflow");
        }

        metadataMapperService.populateTaskDefinitions(workflowDefinition);
=======
    public String startWorkflow(String workflowName, int workflowVersion, Map<String, Object> workflowInput,
                                String correlationId, String parentWorkflowId, String parentWorkflowTaskId,
                                String event, Map<String, String> taskToDomain) {


        try {
            //Check if the input to the workflow is not null
            if (workflowInput == null) {
                logger.error("The input for the workflow {} cannot be NULL", workflowName);
                throw new ApplicationException(INVALID_INPUT, "NULL input passed when starting workflow");
            }

            //Check if the workflow definition is valid
            WorkflowDef workflowDefinition = metadataDAO.get(workflowName, workflowVersion);
            if (workflowDefinition == null) {
                logger.error("There is no workflow defined with name {} and version {}", workflowName, workflowVersion);
                throw new ApplicationException(Code.NOT_FOUND, "No such workflow defined. name=" + workflowName + ", version=" + workflowVersion);
            }

            //because everything else is a system defined task
            Set<String> missingTaskDefs = workflowDefinition.all().stream()
                    .filter(task -> task.getType().equals(WorkflowTask.Type.SIMPLE.name()))
                    .map(WorkflowTask::getName)
                    .filter(task -> metadataDAO.getTaskDef(task) == null)
                    .collect(Collectors.toSet());

            if (!missingTaskDefs.isEmpty()) {
                logger.error("Cannot find the task definitions for the following tasks used in workflow: {}", missingTaskDefs);
                throw new ApplicationException(INVALID_INPUT, "Cannot find the task definitions for the following tasks used in workflow: " + missingTaskDefs);
            }
            //A random UUID is assigned to the work flow instance
            String workflowId = IDGenerator.generate();

            // Persist the Workflow
            Workflow workflow = new Workflow();
            workflow.setWorkflowId(workflowId);
            workflow.setCorrelationId(correlationId);
            workflow.setWorkflowType(workflowName);
            workflow.setVersion(workflowVersion);
            workflow.setInput(workflowInput);
            workflow.setStatus(WorkflowStatus.RUNNING);
            workflow.setParentWorkflowId(parentWorkflowId);
            workflow.setParentWorkflowTaskId(parentWorkflowTaskId);
            workflow.setOwnerApp(WorkflowContext.get().getClientApp());
            workflow.setCreateTime(System.currentTimeMillis());
            workflow.setUpdatedBy(null);
            workflow.setUpdateTime(null);
            workflow.setEvent(event);
            workflow.setTaskToDomain(taskToDomain);
            executionDAO.createWorkflow(workflow);
            logger.info("A new instance of workflow {} created with workflow id {}", workflowName, workflowId);
            //then decide to see if anything needs to be done as part of the workflow
            decide(workflowId);
>>>>>>> 3fe00978

        // Obtain the names of the tasks with missing definitions
        Set<String> missingTaskDefinitionNames = workflowDefinition.collectTasks().stream()
                .filter(workflowTask ->
                        (workflowTask.getType().equals(TaskType.SIMPLE.name()) && workflowTask.getTaskDefinition() == null))
                .map(workflowTask -> workflowTask.getName())
                .collect(Collectors.toSet());

        if (!missingTaskDefinitionNames.isEmpty()) {
            logger.error("Cannot find the task definitions for the following tasks used in workflow: {}", missingTaskDefinitionNames);
            Monitors.recordWorkflowStartError(workflowDefinition.getName(), WorkflowContext.get().getClientApp());
            throw new ApplicationException(Code.INVALID_INPUT, "Cannot find the task definitions for the following tasks used in workflow: " + missingTaskDefinitionNames);
        }
        //A random UUID is assigned to the work flow instance
        String workflowId = IDGenerator.generate();

        // Persist the Workflow
        Workflow wf = new Workflow();
        wf.setWorkflowId(workflowId);
        wf.setCorrelationId(correlationId);
        wf.setWorkflowDefinition(workflowDefinition);
        wf.setInput(workflowInput);
        wf.setStatus(WorkflowStatus.RUNNING);
        wf.setParentWorkflowId(parentWorkflowId);
        wf.setParentWorkflowTaskId(parentWorkflowTaskId);
        wf.setOwnerApp(WorkflowContext.get().getClientApp());
        wf.setCreateTime(System.currentTimeMillis());
        wf.setUpdatedBy(null);
        wf.setUpdateTime(null);
        wf.setEvent(event);
        wf.setTaskToDomain(taskToDomain);

        executionDAO.createWorkflow(wf);
        logger.info("A new instance of workflow {} created with workflow id {}", wf.getWorkflowName(), workflowId);

        //then decide to see if anything needs to be done as part of the workflow
        decide(workflowId);

        return workflowId;
    }

<<<<<<< HEAD
    /**
     *
     * @param workflowId
     * @return
     * @throws ApplicationException
     */
=======
>>>>>>> 3fe00978
    public String resetCallbacksForInProgressTasks(String workflowId) {
        Workflow workflow = executionDAO.getWorkflow(workflowId, true);
        if (workflow.getStatus().isTerminal()) {
            throw new ApplicationException(CONFLICT, "Workflow is completed.  status=" + workflow.getStatus());
        }

        // Get tasks that are in progress and have callbackAfterSeconds > 0
        // and set the callbackAfterSeconds to 0;
        for (Task t : workflow.getTasks()) {
            if (t.getStatus().equals(IN_PROGRESS) &&
                    t.getCallbackAfterSeconds() > 0) {
                if (queueDAO.setOffsetTime(QueueUtils.getQueueName(t), t.getTaskId(), 0)) {
                    t.setCallbackAfterSeconds(0);
                    executionDAO.updateTask(t);
                }
            }
        }
        ;
        return workflowId;
    }

    public String rerun(RerunWorkflowRequest request) {
        Preconditions.checkNotNull(request.getReRunFromWorkflowId(), "reRunFromWorkflowId is missing");
        if (!rerunWF(request.getReRunFromWorkflowId(), request.getReRunFromTaskId(), request.getTaskInput(),
                request.getWorkflowInput(), request.getCorrelationId())) {
            throw new ApplicationException(INVALID_INPUT, "Task " + request.getReRunFromTaskId() + " not found");
        }
        return request.getReRunFromWorkflowId();
    }

<<<<<<< HEAD
    /**
     *
     * @param workflowId
     * @throws ApplicationException
     */
=======
>>>>>>> 3fe00978
    public void rewind(String workflowId) {
        Workflow workflow = executionDAO.getWorkflow(workflowId, true);
        if (!workflow.getStatus().isTerminal()) {
            throw new ApplicationException(CONFLICT, "Workflow is still running.  status=" + workflow.getStatus());
        }

        WorkflowDef workflowDef = Optional.ofNullable(workflow.getWorkflowDefinition())
                                          .orElse(metadataDAO.get(workflow.getWorkflowType(), workflow.getVersion()).get());
        if (!workflowDef.isRestartable() && workflow.getStatus().equals(WorkflowStatus.COMPLETED)) { // Can only restart non completed workflows when the configuration is set to false
            throw new ApplicationException(CONFLICT, String.format("WorkflowId: %s is an instance of WorkflowDef: %s and version: %d and is non restartable",
                    workflowId, workflowDef.getName(), workflowDef.getVersion()));
        }

        // Remove all the tasks...
        workflow.getTasks().forEach(t -> executionDAO.removeTask(t.getTaskId()));
        workflow.getTasks().clear();
        workflow.setReasonForIncompletion(null);
        workflow.setStartTime(System.currentTimeMillis());
        workflow.setEndTime(0);
        // Change the status to running
        workflow.setStatus(WorkflowStatus.RUNNING);
        executionDAO.updateWorkflow(workflow);
        decide(workflowId);
    }

<<<<<<< HEAD
    /**
     * @throws ApplicationException
     */
=======
>>>>>>> 3fe00978
    public void retry(String workflowId) {
        Workflow workflow = executionDAO.getWorkflow(workflowId, true);
        if (!workflow.getStatus().isTerminal()) {
            throw new ApplicationException(CONFLICT, "Workflow is still running.  status=" + workflow.getStatus());
        }
        if (workflow.getTasks().isEmpty()) {
            throw new ApplicationException(CONFLICT, "Workflow has not started yet");
        }

        // First get the failed task and the cancelled task
        Task failedTask = null;
        List<Task> cancelledTasks = new ArrayList<>();
        for (Task t : workflow.getTasks()) {
            if (t.getStatus().equals(FAILED)) {
                failedTask = t;
            } else if (t.getStatus().equals(CANCELED)) {
                cancelledTasks.add(t);
            }
        }

        if (failedTask != null && failedTask.getStatus().isSuccessful()) {
            throw new ApplicationException(CONFLICT,
                    "The last task has not failed!  I can only retry the last failed task.  Use restart if you want to attempt entire workflow execution again.");
        }

        List<Task> rescheduledTasks = new ArrayList<>();
        // Now reschedule the failed task
        Task taskToBeRetried = failedTask.copy();
        taskToBeRetried.setTaskId(IDGenerator.generate());
        taskToBeRetried.setRetriedTaskId(failedTask.getTaskId());
        taskToBeRetried.setStatus(SCHEDULED);
        taskToBeRetried.setRetryCount(failedTask.getRetryCount() + 1);
        rescheduledTasks.add(taskToBeRetried);

        // update the failed task in the DAO
        failedTask.setRetried(true);
        executionDAO.updateTask(failedTask);

        // Reschedule the cancelled task but if the join is cancelled set that to in progress
        cancelledTasks.forEach(task -> {
            if (task.getTaskType().equalsIgnoreCase(TaskType.JOIN.toString())) {
                task.setStatus(IN_PROGRESS);
                executionDAO.updateTask(task);
            } else {
                Task taskToBeRescheduled = task.copy();
                taskToBeRescheduled.setTaskId(IDGenerator.generate());
                taskToBeRescheduled.setRetriedTaskId(task.getTaskId());
                taskToBeRescheduled.setStatus(SCHEDULED);
                taskToBeRescheduled.setRetryCount(task.getRetryCount() + 1);
                rescheduledTasks.add(taskToBeRescheduled);
                // since the canceled task is being retried, update this
                task.setRetried(true);
                executionDAO.updateTask(task);
            }
        });

        scheduleTask(workflow, rescheduledTasks);

        workflow.setStatus(WorkflowStatus.RUNNING);
        executionDAO.updateWorkflow(workflow);
        executionDAO.updateTasks(workflow.getTasks());

        decide(workflowId);
    }

    public Task getPendingTaskByWorkflow(String taskReferenceName, String workflowId) {
        return executionDAO.getTasksForWorkflow(workflowId).stream()
                .filter(isNonTerminalTask)
                .filter(task -> task.getReferenceTaskName().equals(taskReferenceName))
                .findFirst() // There can only be one task by a given reference name running at a time.
                .orElse(null);
    }

    /**
     *
     * @param wf
     * @throws ApplicationException
     */
    @VisibleForTesting
    void completeWorkflow(Workflow wf) {
        logger.debug("Completing workflow execution for {}", wf.getWorkflowId());
        Workflow workflow = executionDAO.getWorkflow(wf.getWorkflowId(), false);

        if (workflow.getStatus().equals(WorkflowStatus.COMPLETED)) {
            executionDAO.removeFromPendingWorkflow(workflow.getWorkflowName(), workflow.getWorkflowId());
            logger.info("Workflow has already been completed.  Current status={}, workflowId= {}", workflow.getStatus(), wf.getWorkflowId());
            return;
        }

        if (workflow.getStatus().isTerminal()) {
            String msg = "Workflow has already been completed.  Current status " + workflow.getStatus();
            throw new ApplicationException(CONFLICT, msg);
        }

        workflow.setStatus(WorkflowStatus.COMPLETED);
        workflow.setOutput(wf.getOutput());
        executionDAO.updateWorkflow(workflow);
        logger.debug("Completed workflow execution for {}", wf.getWorkflowId());
        executionDAO.updateTasks(wf.getTasks());

        // If the following task, for some reason fails, the sweep will take care of this again!
        if (workflow.getParentWorkflowId() != null) {
            Workflow parent = executionDAO.getWorkflow(workflow.getParentWorkflowId(), false);
            WorkflowDef parentDef = Optional.ofNullable(parent.getWorkflowDefinition()).orElse(metadataDAO.get(parent.getWorkflowType(), parent.getVersion()).get());
            logger.debug("Completed sub-workflow {}, deciding parent workflow {}", wf.getWorkflowId(), wf.getParentWorkflowId());

            Task parentWorkflowTask = executionDAO.getTask(workflow.getParentWorkflowTaskId());
            // If parent is FAILED and the sub workflow task in parent is FAILED, we want to resume them
            if (StringUtils.isBlank(parentDef.getFailureWorkflow()) && parent.getStatus() == WorkflowStatus.FAILED && parentWorkflowTask.getStatus() == FAILED) {
                parentWorkflowTask.setStatus(IN_PROGRESS);
                executionDAO.updateTask(parentWorkflowTask);
                parent.setStatus(WorkflowStatus.RUNNING);
                executionDAO.updateWorkflow(parent);
            }
            decide(parent.getWorkflowId());
        }
        Monitors.recordWorkflowCompletion(workflow.getWorkflowName(), workflow.getEndTime() - workflow.getStartTime(), wf.getOwnerApp());
        queueDAO.remove(DECIDER_QUEUE, workflow.getWorkflowId());    //remove from the sweep queue
        logger.debug("Removed workflow {} from decider queue", wf.getWorkflowId());
    }

<<<<<<< HEAD
    @VisibleForTesting
    Optional<WorkflowDef> lookupWorkflowDefinition(String workflowName, int workflowVersion) {
        // FIXME: Add messages.
        checkNotNull(workflowName);
        checkArgument(StringUtils.isNotBlank(workflowName));
        checkArgument(workflowVersion > 0);

        return metadataDAO.get(workflowName, workflowVersion);
    }

    @VisibleForTesting
    Optional<WorkflowDef> lookupLatestWorkflowDefinition(String workflowName) {
        // FIXME: Add messages.
        checkNotNull(workflowName);
        checkArgument(StringUtils.isNotBlank(workflowName));

        return metadataDAO.getLatest(workflowName);
    }

=======
>>>>>>> 3fe00978
    public void terminateWorkflow(String workflowId, String reason) {
        Workflow workflow = executionDAO.getWorkflow(workflowId, true);
        workflow.setStatus(WorkflowStatus.TERMINATED);
        terminateWorkflow(workflow, reason, null);
    }

<<<<<<< HEAD
    /**
     *
     * @param workflow
     * @param reason
     * @param failureWorkflow
     * @throws ApplicationException
     */
=======
>>>>>>> 3fe00978
    public void terminateWorkflow(Workflow workflow, String reason, String failureWorkflow) {

        if (!workflow.getStatus().isTerminal()) {
            workflow.setStatus(WorkflowStatus.TERMINATED);
        }

        String workflowId = workflow.getWorkflowId();
        workflow.setReasonForIncompletion(reason);
        executionDAO.updateWorkflow(workflow);

        List<Task> tasks = workflow.getTasks();
        for (Task task : tasks) {
            if (!task.getStatus().isTerminal()) {
                // Cancel the ones which are not completed yet....
                task.setStatus(CANCELED);
                if (isSystemTask.test(task)) {
<<<<<<< HEAD
                    WorkflowSystemTask stt = WorkflowSystemTask.get(task.getTaskType());
                    try {
                        stt.cancel(workflow, task, this);
                    } catch (Exception e) {
                        throw new ApplicationException(
                                Code.INTERNAL_ERROR,
                                String.format("Error canceling systems task: %s", stt.getName()),
                                e
                        );
                    }
                    //SystemTaskType.valueOf(task.getTaskType()).cancel(workflow, task, this);
=======
                    WorkflowSystemTask workflowSystemTask = WorkflowSystemTask.get(task.getTaskType());
                    workflowSystemTask.cancel(workflow, task, this);
>>>>>>> 3fe00978
                }
                executionDAO.updateTask(task);
            }
            // And remove from the task queue if they were there
            queueDAO.remove(QueueUtils.getQueueName(task), task.getTaskId());
        }

        // If the following lines, for some reason fails, the sweep will take
        // care of this again!
        if (workflow.getParentWorkflowId() != null) {
            Workflow parent = executionDAO.getWorkflow(workflow.getParentWorkflowId(), false);
            decide(parent.getWorkflowId());
        }

        if (!StringUtils.isBlank(failureWorkflow)) {
            Map<String, Object> input = new HashMap<>(workflow.getInput());
            input.put("workflowId", workflowId);
            input.put("reason", reason);
            input.put("failureStatus", workflow.getStatus().toString());

            try {
<<<<<<< HEAD

                WorkflowDef latestFailureWorkflow = metadataDAO.getLatest(failureWorkflow)
                        .orElseThrow(() ->
                                new RuntimeException("Failure Workflow Definition not found for: " + failureWorkflow)
                        );

                String failureWFId = startWorkflow(
                        latestFailureWorkflow,
                        input,
                        workflowId,
                        null,
                        null,
                        null,
                        null
                );

=======
                WorkflowDef latestFailureWorkflow = metadataDAO.getLatest(failureWorkflow);
                String failureWFId = startWorkflow(failureWorkflow, latestFailureWorkflow.getVersion(), input, workflowId, null, null, null);
>>>>>>> 3fe00978
                workflow.getOutput().put("conductor.failure_workflow", failureWFId);
            } catch (Exception e) {
                logger.error("Failed to start error workflow", e);
                workflow.getOutput().put("conductor.failure_workflow", "Error workflow " + failureWorkflow + " failed to start.  reason: " + e.getMessage());
                Monitors.recordWorkflowStartError(failureWorkflow, WorkflowContext.get().getClientApp());
            }
        }

        queueDAO.remove(DECIDER_QUEUE, workflow.getWorkflowId());    //remove from the sweep queue
        executionDAO.removeFromPendingWorkflow(workflow.getWorkflowName(), workflow.getWorkflowId());

        // Send to atlas
        Monitors.recordWorkflowTermination(workflow.getWorkflowName(), workflow.getStatus(), workflow.getOwnerApp());
    }

<<<<<<< HEAD
    /**
     *
     * @param taskResult
     * @throws ApplicationException
     */
=======

>>>>>>> 3fe00978
    public void updateTask(TaskResult taskResult) {
        if (taskResult == null) {
            logger.info("null task given for update");
            throw new ApplicationException(Code.INVALID_INPUT, "Task object is null");
        }

        String workflowId = taskResult.getWorkflowInstanceId();
        Workflow workflowInstance = executionDAO.getWorkflow(workflowId);
        Task task = executionDAO.getTask(taskResult.getTaskId());

        logger.debug("Task: {} belonging to Workflow {} being updated", task, workflowInstance);

        String taskQueueName = QueueUtils.getQueueName(task);
        if (workflowInstance.getStatus().isTerminal()) {
            // Workflow is in terminal state
            queueDAO.remove(taskQueueName, taskResult.getTaskId());
            logger.debug("Workflow: {} is in terminal state Task: {} removed from Queue: {} during update task", workflowInstance, task, taskQueueName);
            if (!task.getStatus().isTerminal()) {
                task.setStatus(COMPLETED);
            }
            task.setOutputData(taskResult.getOutputData());
            task.setOutputMessage(taskResult.getOutputMessage());
            task.setReasonForIncompletion(taskResult.getReasonForIncompletion());
            task.setWorkerId(taskResult.getWorkerId());
            executionDAO.updateTask(task);
            String msg = String.format("Workflow %s is already completed as %s, task=%s, reason=%s",
                    workflowInstance.getWorkflowId(), workflowInstance.getStatus(), task.getTaskType(), workflowInstance.getReasonForIncompletion());
            logger.info(msg);
            Monitors.recordUpdateConflict(task.getTaskType(), workflowInstance.getWorkflowName(), workflowInstance.getStatus());
            return;
        }

        if (task.getStatus().isTerminal()) {
            // Task was already updated....
            queueDAO.remove(taskQueueName, taskResult.getTaskId());
            logger.debug("Task: {} is in terminal state and is removed from the queue {} ", task, taskQueueName);
            String msg = String.format("Task is already completed as %s@%d, workflow status=%s, workflowId=%s, taskId=%s",
                    task.getStatus(), task.getEndTime(), workflowInstance.getStatus(), workflowInstance.getWorkflowId(), task.getTaskId());
            logger.info(msg);
            Monitors.recordUpdateConflict(task.getTaskType(), workflowInstance.getWorkflowName(), task.getStatus());
            return;
        }

        task.setStatus(valueOf(taskResult.getStatus().name()));
        task.setOutputData(taskResult.getOutputData());
        task.setOutputMessage(taskResult.getOutputMessage());
        task.setReasonForIncompletion(taskResult.getReasonForIncompletion());
        task.setWorkerId(taskResult.getWorkerId());
        task.setCallbackAfterSeconds(taskResult.getCallbackAfterSeconds());

        if (task.getStatus().isTerminal()) {
            task.setEndTime(System.currentTimeMillis());
        }

        executionDAO.updateTask(task);

        //If the task has failed update the failed task reference name in the workflow.
        //This gives the ability to look at workflow and see what tasks have failed at a high level.
        if (FAILED.equals(task.getStatus()) || FAILED_WITH_TERMINAL_ERROR.equals(task.getStatus())) {
            workflowInstance.getFailedReferenceTaskNames().add(task.getReferenceTaskName());
            //In case of a FAILED_WITH_TERMINAL_ERROR the workflow will be terminated and the output of the task is never copied
            //ensuring the task output is copied to the workflow here
            if (FAILED_WITH_TERMINAL_ERROR.equals(task.getStatus())) {
                //Update the task in the workflow instance
                Task taskByRefName = workflowInstance.getTaskByRefName(task.getReferenceTaskName());
                taskByRefName.setStatus(task.getStatus());
                taskByRefName.setOutputData(task.getOutputData());
                taskByRefName.setReasonForIncompletion(task.getReasonForIncompletion());
                taskByRefName.setWorkerId(task.getWorkerId());
                taskByRefName.setCallbackAfterSeconds(task.getCallbackAfterSeconds());
                WorkflowDef workflowDef = workflowInstance.getWorkflowDefinition();
                Map<String, Object> outputData = task.getOutputData();
                if (!workflowDef.getOutputParameters().isEmpty()) {
                    outputData = parametersUtils.getTaskInput(workflowDef.getOutputParameters(), workflowInstance, null, null);
                }
                workflowInstance.setOutput(outputData);
            }
            executionDAO.updateWorkflow(workflowInstance);
            logger.debug("Task: {} has a {} status and the Workflow has been updated with failed task reference", task, task.getStatus());
        }

        taskResult.getLogs().forEach(taskExecLog -> taskExecLog.setTaskId(task.getTaskId()));
        executionDAO.addTaskExecLog(taskResult.getLogs());

        switch (task.getStatus()) {
            case COMPLETED:
            case CANCELED:
            case FAILED:
            case FAILED_WITH_TERMINAL_ERROR:
                queueDAO.remove(taskQueueName, taskResult.getTaskId());
                logger.debug("Task: {} removed from taskQueue: {} since the task status is {}", task, taskQueueName, task.getStatus().name());
                break;
            case IN_PROGRESS:
                // put it back in queue based on callbackAfterSeconds
                long callBack = taskResult.getCallbackAfterSeconds();
                queueDAO.remove(taskQueueName, task.getTaskId());
                logger.debug("Task: {} removed from taskQueue: {} since the task status is {}", task, taskQueueName, task.getStatus().name());
                queueDAO.push(taskQueueName, task.getTaskId(), callBack); // Milliseconds
                logger.debug("Task: {} pushed back to taskQueue: {} since the task status is {} with callbackAfterSeconds: {}", task, taskQueueName, task.getStatus().name(), callBack);
                break;
            default:
                break;
        }

        decide(workflowId);

        if (task.getStatus().isTerminal()) {
            long duration = getTaskDuration(0, task);
            long lastDuration = task.getEndTime() - task.getStartTime();
            Monitors.recordTaskExecutionTime(task.getTaskDefName(), duration, true, task.getStatus());
            Monitors.recordTaskExecutionTime(task.getTaskDefName(), lastDuration, false, task.getStatus());
        }

    }

    public List<Task> getTasks(String taskType, String startKey, int count) {
        return executionDAO.getTasks(taskType, startKey, count);
    }

    public List<Workflow> getRunningWorkflows(String workflowName) {
        return executionDAO.getPendingWorkflowsByType(workflowName);

    }

    public List<String> getWorkflows(String name, Integer version, Long startTime, Long endTime) {
        List<Workflow> workflowsByType = executionDAO.getWorkflowsByType(name, startTime, endTime);
        return workflowsByType.stream()
                .filter(workflow -> workflow.getWorkflowVersion() == version)
                .map(Workflow::getWorkflowId)
                .collect(Collectors.toList());

    }

    public List<String> getRunningWorkflowIds(String workflowName) {
        return executionDAO.getRunningWorkflowIds(workflowName);
    }

    /**
     * @param workflowId ID of the workflow to evaluate the state for
     * @return true if the workflow has completed (success or failed), false otherwise.
<<<<<<< HEAD
     * @throws ApplicationException If there was an error - caller should retry in this case.
=======
>>>>>>> 3fe00978
     */
    public boolean decide(String workflowId) {

        //If it is a new workflow the tasks will be still empty even though include tasks is true
        Workflow workflow = executionDAO.getWorkflow(workflowId, true);
<<<<<<< HEAD
        // FIXME: The workflow could be null.
=======
        WorkflowDef def = metadataDAO.get(workflow.getWorkflowType(), workflow.getVersion());
>>>>>>> 3fe00978

        try {
            DeciderOutcome outcome = deciderService.decide(workflow);
            if (outcome.isComplete) {
                completeWorkflow(workflow);
                return true;
            }

            List<Task> tasksToBeScheduled = outcome.tasksToBeScheduled;
            setTaskDomains(tasksToBeScheduled, workflow);
            List<Task> tasksToBeUpdated = outcome.tasksToBeUpdated;
            List<Task> tasksToBeRequeued = outcome.tasksToBeRequeued;
            boolean stateChanged = false;

            if (!tasksToBeRequeued.isEmpty()) {
                addTaskToQueue(tasksToBeRequeued);
            }
            workflow.getTasks().addAll(tasksToBeScheduled);

            for (Task task : tasksToBeScheduled) {
                if (isSystemTask.and(isNonTerminalTask).test(task)) {
                    WorkflowSystemTask workflowSystemTask = WorkflowSystemTask.get(task.getTaskType());

                    try {
                        if (!workflowSystemTask.isAsync() && workflowSystemTask.execute(workflow, task, this)) {
                            tasksToBeUpdated.add(task);
                            stateChanged = true;
                        }
                    } catch (Exception e) {
                        throw new ApplicationException(
                                Code.INTERNAL_ERROR,
                                String.format("Unable to start system task: %s", workflowSystemTask.getName()),
                                e
                        );
                    }
                }
            }

            stateChanged = scheduleTask(workflow, tasksToBeScheduled) || stateChanged;

            if (!outcome.tasksToBeUpdated.isEmpty() || !outcome.tasksToBeScheduled.isEmpty()) {
                executionDAO.updateTasks(tasksToBeUpdated);
                executionDAO.updateWorkflow(workflow);
                queueDAO.push(DECIDER_QUEUE, workflow.getWorkflowId(), config.getSweepFrequency());
            }

            if (stateChanged) {
                decide(workflowId);
            }

        } catch (TerminateWorkflowException tw) {
            logger.debug(tw.getMessage(), tw);
            terminate(workflow, tw);
            return true;
<<<<<<< HEAD
=======
        } catch (RuntimeException e) {
            logger.error("Error deciding workflow: {}", workflowId, e);
            throw e;
>>>>>>> 3fe00978
        }
        return false;
    }

<<<<<<< HEAD
    /**
     * @throws ApplicationException
     */
=======
>>>>>>> 3fe00978
    public void pauseWorkflow(String workflowId) {
        WorkflowStatus status = WorkflowStatus.PAUSED;
        Workflow workflow = executionDAO.getWorkflow(workflowId, false);
        if (workflow.getStatus().isTerminal()) {
            throw new ApplicationException(CONFLICT, "Workflow id " + workflowId + " has ended, status cannot be updated.");
        }
        if (workflow.getStatus().equals(status)) {
            return;        //Already paused!
        }
        workflow.setStatus(status);
        executionDAO.updateWorkflow(workflow);
    }

<<<<<<< HEAD
    /**
     *
     * @param workflowId
     * @throws IllegalStateException
     */
=======
>>>>>>> 3fe00978
    public void resumeWorkflow(String workflowId) {
        Workflow workflow = executionDAO.getWorkflow(workflowId, false);
        if (!workflow.getStatus().equals(WorkflowStatus.PAUSED)) {
            throw new IllegalStateException("The workflow " + workflowId + " is not PAUSED so cannot resume. " +
                                            "Current status is " + workflow.getStatus().name());
        }
        workflow.setStatus(WorkflowStatus.RUNNING);
        executionDAO.updateWorkflow(workflow);
        decide(workflowId);
    }

<<<<<<< HEAD
    /**
     *
     * @param workflowId
     * @param taskReferenceName
     * @param skipTaskRequest
     * @throws IllegalStateException
     */
=======
>>>>>>> 3fe00978
    public void skipTaskFromWorkflow(String workflowId, String taskReferenceName, SkipTaskRequest skipTaskRequest) {

        Workflow wf = executionDAO.getWorkflow(workflowId, true);

        // If the wf is not running then cannot skip any task
        if (!wf.getStatus().equals(WorkflowStatus.RUNNING)) {
            String errorMsg = String.format("The workflow %s is not running so the task referenced by %s cannot be skipped", workflowId, taskReferenceName);
            throw new IllegalStateException(errorMsg);
        }
        // Check if the reference name is as per the workflowdef
        WorkflowTask wft = wf.getWorkflowDefinition().getTaskByRefName(taskReferenceName);
        if (wft == null) {
            String errorMsg = String.format("The task referenced by %s does not exist in the WorkflowDefinition %s", taskReferenceName, wf.getWorkflowName());
            throw new IllegalStateException(errorMsg);
        }
        // If the task is already started the again it cannot be skipped
        wf.getTasks().forEach(task -> {
            if (task.getReferenceTaskName().equals(taskReferenceName)) {
                String errorMsg = String.format("The task referenced %s has already been processed, cannot be skipped", taskReferenceName);
                throw new IllegalStateException(errorMsg);
            }
        });
        // Now create a "SKIPPED" task for this workflow
        Task theTask = new Task();
        theTask.setTaskId(IDGenerator.generate());
        theTask.setReferenceTaskName(taskReferenceName);
        theTask.setWorkflowInstanceId(workflowId);
        theTask.setStatus(SKIPPED);
        theTask.setTaskType(wft.getName());
        theTask.setCorrelationId(wf.getCorrelationId());
        if (skipTaskRequest != null) {
            theTask.setInputData(skipTaskRequest.getTaskInput());
            theTask.setOutputData(skipTaskRequest.getTaskOutput());
            theTask.setInputMessage(skipTaskRequest.getTaskInputMessage());
            theTask.setOutputMessage(skipTaskRequest.getTaskOutputMessage());
        }
        executionDAO.createTasks(Collections.singletonList(theTask));
        decide(workflowId);
    }

    public Workflow getWorkflow(String workflowId, boolean includeTasks) {
        return executionDAO.getWorkflow(workflowId, includeTasks);
    }


<<<<<<< HEAD
    public void addTaskToQueue(Task task) {
=======
    private void addTaskToQueue(Task task) {
>>>>>>> 3fe00978
        // put in queue
        String taskQueueName = QueueUtils.getQueueName(task);
        queueDAO.remove(taskQueueName, task.getTaskId());
        if (task.getCallbackAfterSeconds() > 0) {
            queueDAO.push(taskQueueName, task.getTaskId(), task.getCallbackAfterSeconds());
        } else {
            queueDAO.push(taskQueueName, task.getTaskId(), 0);
        }
        logger.debug("Added task {} to queue {} with call back seconds {}", task, taskQueueName, task.getCallbackAfterSeconds());
    }

    //Executes the async system task
    public void executeSystemTask(WorkflowSystemTask systemTask, String taskId, int unackTimeout) {
        try {
            Task task = executionDAO.getTask(taskId);
            logger.info("Task: {} fetched from execution DAO for taskId: {}", task, taskId);
            if (task.getStatus().isTerminal()) {
                //Tune the SystemTaskWorkerCoordinator's queues - if the queue size is very big this can happen!
                logger.info("Task {}/{} was already completed.", task.getTaskType(), task.getTaskId());
                queueDAO.remove(QueueUtils.getQueueName(task), task.getTaskId());
                return;
            }

            String workflowId = task.getWorkflowInstanceId();
            Workflow workflow = executionDAO.getWorkflow(workflowId, true);

            if (task.getStartTime() == 0) {
                task.setStartTime(System.currentTimeMillis());
                Monitors.recordQueueWaitTime(task.getTaskDefName(), task.getQueueWaitTime());
            }

            if (workflow.getStatus().isTerminal()) {
                logger.warn("Workflow {} has been completed for {}/{}", workflow.getWorkflowId(), systemTask.getName(), task.getTaskId());
                if (!task.getStatus().isTerminal()) {
                    task.setStatus(CANCELED);
                }
                executionDAO.updateTask(task);
                queueDAO.remove(QueueUtils.getQueueName(task), task.getTaskId());
                return;
            }

            if (task.getStatus().equals(SCHEDULED)) {
                if (executionDAO.exceedsInProgressLimit(task)) {
                    //to do add a metric to record this
                    logger.warn("Concurrent Execution limited for {}", task.getTaskDefName());
                    return;
                }
                if (task.getRateLimitPerSecond() > 0 && !rateLimitingService.evaluateRateLimitBoundary(task)) {
                    logger.warn("RateLimit Execution limited for {}", task.getTaskDefName());
                    return;
                }
            }

            logger.info("Executing {}/{}-{}", task.getTaskType(), task.getTaskId(), task.getStatus());

            queueDAO.setUnackTimeout(QueueUtils.getQueueName(task), task.getTaskId(), systemTask.getRetryTimeInSecond() * 1000);
            task.setPollCount(task.getPollCount() + 1);
            executionDAO.updateTask(task);

            switch (task.getStatus()) {
                case SCHEDULED:
                    systemTask.start(workflow, task, this);
                    break;

                case IN_PROGRESS:
                    systemTask.execute(workflow, task, this);
                    break;
                default:
                    break;
            }

            if (!task.getStatus().isTerminal()) {
                task.setCallbackAfterSeconds(unackTimeout);
            }

            updateTask(new TaskResult(task));
            logger.info("Done Executing {}/{}-{} op={}", task.getTaskType(), task.getTaskId(), task.getStatus(), task.getOutputData().toString());

        } catch (Exception e) {
            logger.error("Error executing system task - {}, with id: {}", systemTask, taskId, e);
        }
    }

    public void setTaskDomains(List<Task> tasks, Workflow wf) {
        Map<String, String> taskToDomain = wf.getTaskToDomain();
        if (taskToDomain != null) {
            // Check if all tasks have the same domain "*"
            String domainstr = taskToDomain.get("*");
            if (domainstr != null) {
                String[] domains = domainstr.split(",");
                tasks.forEach(task -> {
                    // Filter out SystemTask
                    if (!TaskType.isSystemTask(task.getTaskType())) {
                        // Check which domain worker is polling
                        // Set the task domain
                        task.setDomain(getActiveDomain(task.getTaskType(), domains));
                    }
                });

            } else {
                tasks.forEach(task -> {
                    if (!TaskType.isSystemTask(task.getTaskType())) {
                        String taskDomainstr = taskToDomain.get(task.getTaskType());
                        if (taskDomainstr != null) {
                            task.setDomain(getActiveDomain(task.getTaskType(), taskDomainstr.split(",")));
                        }
                    }
                });
            }
        }
    }

    private String getActiveDomain(String taskType, String[] domains) {
        // The domain list has to be ordered.
        // In sequence check if any worker has polled for last 30 seconds, if so that isSystemTask the Active domain
        return Arrays.stream(domains)
                .map(domain -> executionDAO.getPollData(taskType, domain.trim()))
                .filter(Objects::nonNull)
                .filter(validateLastPolledTime)
                .findFirst()
                .map(PollData::getDomain)
                .orElse(null);
    }

    private long getTaskDuration(long s, Task task) {
        long duration = task.getEndTime() - task.getStartTime();
        s += duration;
        if (task.getRetriedTaskId() == null) {
            return s;
        }
        return s + getTaskDuration(s, executionDAO.getTask(task.getRetriedTaskId()));
    }

    @VisibleForTesting
    boolean scheduleTask(Workflow workflow, List<Task> tasks) {
<<<<<<< HEAD

=======
>>>>>>> 3fe00978
        if (tasks == null || tasks.isEmpty()) {
            return false;
        }

        // Get the highest seq number
        int count = workflow.getTasks().stream()
                .mapToInt(Task::getSeq)
                .max()
                .orElse(0);

        for (Task task : tasks) {
            if (task.getSeq() == 0) { // Set only if the seq was not set
                task.setSeq(++count);
            }
        }

        // Save the tasks in the DAO
        List<Task> created = executionDAO.createTasks(tasks);

        List<Task> createdSystemTasks = created.stream()
                .filter(isSystemTask)
                .collect(Collectors.toList());

        List<Task> tasksToBeQueued = created.stream()
                .filter(isSystemTask.negate())
                .collect(Collectors.toList());

        boolean startedSystemTasks = false;

        // Traverse through all the system tasks, start the sync tasks, in case of async queue the tasks
        for (Task task : createdSystemTasks) {
            WorkflowSystemTask workflowSystemTask = WorkflowSystemTask.get(task.getTaskType());
            if (workflowSystemTask == null) {
                throw new ApplicationException(NOT_FOUND, "No system task found by name " + task.getTaskType());
            }
            task.setStartTime(System.currentTimeMillis());
            if (!workflowSystemTask.isAsync()) {
                try {
                    workflowSystemTask.start(workflow, task, this);
                } catch (Exception e) {
                    String message = String.format(
                            "Unable to start task {id: %s, name: %s}",
                            task.getTaskId(),
                            task.getTaskDefName()
                    );
                    throw new ApplicationException(Code.INTERNAL_ERROR, message, e);
                }
                startedSystemTasks = true;
                executionDAO.updateTask(task);
            } else {
                tasksToBeQueued.add(task);
            }
        }

        addTaskToQueue(tasksToBeQueued);
        return startedSystemTasks;
    }

    private void addTaskToQueue(final List<Task> tasks) {
        for (Task task : tasks) {
            addTaskToQueue(task);
        }
    }

<<<<<<< HEAD
    private void terminate(final Workflow workflow, TerminateWorkflowException tw) {

=======
    private void terminate(final WorkflowDef def, final Workflow workflow, TerminateWorkflowException tw) {
>>>>>>> 3fe00978
        if (!workflow.getStatus().isTerminal()) {
            workflow.setStatus(tw.workflowStatus);
        }

        String failureWorkflow = workflow.getWorkflowDefinition().getFailureWorkflow();
        if (failureWorkflow != null) {
            if (failureWorkflow.startsWith("$")) {
                String[] paramPathComponents = failureWorkflow.split("\\.");
                String name = paramPathComponents[2]; // name of the input parameter
                failureWorkflow = (String) workflow.getInput().get(name);
            }
        }
        if (tw.task != null) {
            executionDAO.updateTask(tw.task);
        }
        terminateWorkflow(workflow, tw.getMessage(), failureWorkflow);
    }

    private boolean rerunWF(String workflowId, String taskId, Map<String, Object> taskInput,
                            Map<String, Object> workflowInput, String correlationId) {

        // Get the workflow
        Workflow workflow = executionDAO.getWorkflow(workflowId);

        // If the task Id is null it implies that the entire workflow has to be rerun
        if (taskId == null) {
            // remove all tasks
            workflow.getTasks().forEach(task -> executionDAO.removeTask(task.getTaskId()));
            // Set workflow as RUNNING
            workflow.setStatus(WorkflowStatus.RUNNING);
            if (correlationId != null) {
                workflow.setCorrelationId(correlationId);
            }
            if (workflowInput != null) {
                workflow.setInput(workflowInput);
            }

            executionDAO.updateWorkflow(workflow);

            decide(workflowId);
            return true;
        }

        // Now iterate through the tasks and find the "specific" task
        Task rerunFromTask = null;
        for (Task task : workflow.getTasks()) {
            if (task.getTaskId().equals(taskId)) {
                rerunFromTask = task;
                break;
            } else {
                // If not found look into sub workflows
                if (task.getTaskType().equalsIgnoreCase("SUB_WORKFLOW")) {
                    String subWorkflowId = task.getInputData().get("subWorkflowId").toString();
                    if (rerunWF(subWorkflowId, taskId, taskInput, null, null)) {
                        rerunFromTask = task;
                        break;
                    }
                }
            }
        }


        if (rerunFromTask != null) {
            // Remove all tasks after the "rerunFromTask"
            for (Task task : workflow.getTasks()) {
                if (task.getSeq() > rerunFromTask.getSeq()) {
                    executionDAO.removeTask(task.getTaskId());
                }
            }
            if (rerunFromTask.getTaskType().equalsIgnoreCase("SUB_WORKFLOW")) {
                // if task is sub workflow set task as IN_PROGRESS
                rerunFromTask.setStatus(IN_PROGRESS);
                executionDAO.updateTask(rerunFromTask);
            } else {
                // Set the task to rerun
                rerunFromTask.setStatus(SCHEDULED);
                if (taskInput != null) {
                    rerunFromTask.setInputData(taskInput);
                }
                rerunFromTask.setExecuted(false);
                executionDAO.updateTask(rerunFromTask);
                addTaskToQueue(rerunFromTask);
            }
            // and set workflow as RUNNING
            workflow.setStatus(WorkflowStatus.RUNNING);
            if (correlationId != null) {
                workflow.setCorrelationId(correlationId);
            }
            if (workflowInput != null) {
                workflow.setInput(workflowInput);
            }
            executionDAO.updateWorkflow(workflow);
            decide(workflowId);
            return true;
        }
        return false;
    }

}<|MERGE_RESOLUTION|>--- conflicted
+++ resolved
@@ -40,10 +40,7 @@
 import com.netflix.conductor.dao.MetadataDAO;
 import com.netflix.conductor.dao.QueueDAO;
 import com.netflix.conductor.metrics.Monitors;
-<<<<<<< HEAD
-=======
 import com.netflix.conductor.service.RateLimitingService;
->>>>>>> 3fe00978
 import org.apache.commons.lang3.StringUtils;
 import org.slf4j.Logger;
 import org.slf4j.LoggerFactory;
@@ -61,11 +58,8 @@
 import java.util.function.Predicate;
 import java.util.stream.Collectors;
 
-<<<<<<< HEAD
 import static com.google.common.base.Preconditions.checkArgument;
 import static com.google.common.base.Preconditions.checkNotNull;
-=======
->>>>>>> 3fe00978
 import static com.netflix.conductor.common.metadata.tasks.Task.Status.CANCELED;
 import static com.netflix.conductor.common.metadata.tasks.Task.Status.COMPLETED;
 import static com.netflix.conductor.common.metadata.tasks.Task.Status.FAILED;
@@ -96,14 +90,10 @@
 
     private final Configuration config;
 
-<<<<<<< HEAD
     private final MetadataMapperService metadataMapperService;
-=======
+
     private RateLimitingService rateLimitingService;
 
-    private ParametersUtils parametersUtils = new ParametersUtils();
->>>>>>> 3fe00978
-
     private final ParametersUtils parametersUtils = new ParametersUtils();
 
     private int activeWorkerLastPollInSecs;
@@ -112,26 +102,22 @@
 
 
     @Inject
-<<<<<<< HEAD
     public WorkflowExecutor(
             DeciderService deciderService,
             MetadataDAO metadataDAO,
             ExecutionDAO executionDAO,
             QueueDAO queueDAO,
             MetadataMapperService metadataMapperService,
-            Configuration config
+            Configuration config,
+            RateLimitingService rateLimitingService
     ) {
-=======
-    public WorkflowExecutor(DeciderService deciderService, MetadataDAO metadataDAO, ExecutionDAO executionDAO,
-                            QueueDAO queueDAO, Configuration config, RateLimitingService rateLimitingService) {
->>>>>>> 3fe00978
         this.deciderService = deciderService;
         this.metadataDAO = metadataDAO;
         this.executionDAO = executionDAO;
         this.queueDAO = queueDAO;
         this.config = config;
-<<<<<<< HEAD
         this.metadataMapperService = metadataMapperService;
+        this.rateLimitingService = rateLimitingService;
         activeWorkerLastPollInSecs = config.getIntProperty("tasks.active.worker.lastpoll", 10);
     }
 
@@ -262,27 +248,6 @@
                 event,
                 taskToDomain
         );
-=======
-        this.rateLimitingService = rateLimitingService;
-
-        activeWorkerLastPollnSecs = config.getIntProperty("tasks.active.worker.lastpoll", 10);
-    }
-
-    public String startWorkflow(String name, int version, String correlationId, Map<String, Object> input) {
-        return startWorkflow(name, version, correlationId, input, null);
-    }
-
-    public String startWorkflow(String name, int version, String correlationId, Map<String, Object> input, String event) {
-        return startWorkflow(name, version, input, correlationId, null, null, event);
-    }
-
-    public String startWorkflow(String name, int version, String correlationId, Map<String, Object> input, String event, Map<String, String> taskToDomain) {
-        return startWorkflow(name, version, input, correlationId, null, null, event, taskToDomain);
-    }
-
-    public String startWorkflow(String name, int version, Map<String, Object> input, String correlationId, String parentWorkflowId, String parentWorkflowTaskId, String event) {
-        return startWorkflow(name, version, input, correlationId, parentWorkflowId, parentWorkflowTaskId, event, null);
->>>>>>> 3fe00978
     }
 
     private final Predicate<PollData> validateLastPolledTime = pd -> pd.getLastPollTime() > System.currentTimeMillis() - (activeWorkerLastPollInSecs * 1000);
@@ -291,7 +256,6 @@
 
     private final Predicate<Task> isNonTerminalTask = task -> !task.getStatus().isTerminal();
 
-<<<<<<< HEAD
     /**
      * @throws ApplicationException
      */
@@ -313,61 +277,6 @@
         }
 
         metadataMapperService.populateTaskDefinitions(workflowDefinition);
-=======
-    public String startWorkflow(String workflowName, int workflowVersion, Map<String, Object> workflowInput,
-                                String correlationId, String parentWorkflowId, String parentWorkflowTaskId,
-                                String event, Map<String, String> taskToDomain) {
-
-
-        try {
-            //Check if the input to the workflow is not null
-            if (workflowInput == null) {
-                logger.error("The input for the workflow {} cannot be NULL", workflowName);
-                throw new ApplicationException(INVALID_INPUT, "NULL input passed when starting workflow");
-            }
-
-            //Check if the workflow definition is valid
-            WorkflowDef workflowDefinition = metadataDAO.get(workflowName, workflowVersion);
-            if (workflowDefinition == null) {
-                logger.error("There is no workflow defined with name {} and version {}", workflowName, workflowVersion);
-                throw new ApplicationException(Code.NOT_FOUND, "No such workflow defined. name=" + workflowName + ", version=" + workflowVersion);
-            }
-
-            //because everything else is a system defined task
-            Set<String> missingTaskDefs = workflowDefinition.all().stream()
-                    .filter(task -> task.getType().equals(WorkflowTask.Type.SIMPLE.name()))
-                    .map(WorkflowTask::getName)
-                    .filter(task -> metadataDAO.getTaskDef(task) == null)
-                    .collect(Collectors.toSet());
-
-            if (!missingTaskDefs.isEmpty()) {
-                logger.error("Cannot find the task definitions for the following tasks used in workflow: {}", missingTaskDefs);
-                throw new ApplicationException(INVALID_INPUT, "Cannot find the task definitions for the following tasks used in workflow: " + missingTaskDefs);
-            }
-            //A random UUID is assigned to the work flow instance
-            String workflowId = IDGenerator.generate();
-
-            // Persist the Workflow
-            Workflow workflow = new Workflow();
-            workflow.setWorkflowId(workflowId);
-            workflow.setCorrelationId(correlationId);
-            workflow.setWorkflowType(workflowName);
-            workflow.setVersion(workflowVersion);
-            workflow.setInput(workflowInput);
-            workflow.setStatus(WorkflowStatus.RUNNING);
-            workflow.setParentWorkflowId(parentWorkflowId);
-            workflow.setParentWorkflowTaskId(parentWorkflowTaskId);
-            workflow.setOwnerApp(WorkflowContext.get().getClientApp());
-            workflow.setCreateTime(System.currentTimeMillis());
-            workflow.setUpdatedBy(null);
-            workflow.setUpdateTime(null);
-            workflow.setEvent(event);
-            workflow.setTaskToDomain(taskToDomain);
-            executionDAO.createWorkflow(workflow);
-            logger.info("A new instance of workflow {} created with workflow id {}", workflowName, workflowId);
-            //then decide to see if anything needs to be done as part of the workflow
-            decide(workflowId);
->>>>>>> 3fe00978
 
         // Obtain the names of the tasks with missing definitions
         Set<String> missingTaskDefinitionNames = workflowDefinition.collectTasks().stream()
@@ -409,15 +318,12 @@
         return workflowId;
     }
 
-<<<<<<< HEAD
     /**
      *
      * @param workflowId
      * @return
      * @throws ApplicationException
      */
-=======
->>>>>>> 3fe00978
     public String resetCallbacksForInProgressTasks(String workflowId) {
         Workflow workflow = executionDAO.getWorkflow(workflowId, true);
         if (workflow.getStatus().isTerminal()) {
@@ -448,14 +354,11 @@
         return request.getReRunFromWorkflowId();
     }
 
-<<<<<<< HEAD
     /**
      *
      * @param workflowId
      * @throws ApplicationException
      */
-=======
->>>>>>> 3fe00978
     public void rewind(String workflowId) {
         Workflow workflow = executionDAO.getWorkflow(workflowId, true);
         if (!workflow.getStatus().isTerminal()) {
@@ -481,12 +384,9 @@
         decide(workflowId);
     }
 
-<<<<<<< HEAD
-    /**
-     * @throws ApplicationException
-     */
-=======
->>>>>>> 3fe00978
+    /**
+     * @throws ApplicationException
+     */
     public void retry(String workflowId) {
         Workflow workflow = executionDAO.getWorkflow(workflowId, true);
         if (!workflow.getStatus().isTerminal()) {
@@ -608,7 +508,6 @@
         logger.debug("Removed workflow {} from decider queue", wf.getWorkflowId());
     }
 
-<<<<<<< HEAD
     @VisibleForTesting
     Optional<WorkflowDef> lookupWorkflowDefinition(String workflowName, int workflowVersion) {
         // FIXME: Add messages.
@@ -628,15 +527,12 @@
         return metadataDAO.getLatest(workflowName);
     }
 
-=======
->>>>>>> 3fe00978
     public void terminateWorkflow(String workflowId, String reason) {
         Workflow workflow = executionDAO.getWorkflow(workflowId, true);
         workflow.setStatus(WorkflowStatus.TERMINATED);
         terminateWorkflow(workflow, reason, null);
     }
 
-<<<<<<< HEAD
     /**
      *
      * @param workflow
@@ -644,8 +540,6 @@
      * @param failureWorkflow
      * @throws ApplicationException
      */
-=======
->>>>>>> 3fe00978
     public void terminateWorkflow(Workflow workflow, String reason, String failureWorkflow) {
 
         if (!workflow.getStatus().isTerminal()) {
@@ -662,7 +556,6 @@
                 // Cancel the ones which are not completed yet....
                 task.setStatus(CANCELED);
                 if (isSystemTask.test(task)) {
-<<<<<<< HEAD
                     WorkflowSystemTask stt = WorkflowSystemTask.get(task.getTaskType());
                     try {
                         stt.cancel(workflow, task, this);
@@ -673,11 +566,6 @@
                                 e
                         );
                     }
-                    //SystemTaskType.valueOf(task.getTaskType()).cancel(workflow, task, this);
-=======
-                    WorkflowSystemTask workflowSystemTask = WorkflowSystemTask.get(task.getTaskType());
-                    workflowSystemTask.cancel(workflow, task, this);
->>>>>>> 3fe00978
                 }
                 executionDAO.updateTask(task);
             }
@@ -699,7 +587,6 @@
             input.put("failureStatus", workflow.getStatus().toString());
 
             try {
-<<<<<<< HEAD
 
                 WorkflowDef latestFailureWorkflow = metadataDAO.getLatest(failureWorkflow)
                         .orElseThrow(() ->
@@ -716,10 +603,6 @@
                         null
                 );
 
-=======
-                WorkflowDef latestFailureWorkflow = metadataDAO.getLatest(failureWorkflow);
-                String failureWFId = startWorkflow(failureWorkflow, latestFailureWorkflow.getVersion(), input, workflowId, null, null, null);
->>>>>>> 3fe00978
                 workflow.getOutput().put("conductor.failure_workflow", failureWFId);
             } catch (Exception e) {
                 logger.error("Failed to start error workflow", e);
@@ -735,15 +618,11 @@
         Monitors.recordWorkflowTermination(workflow.getWorkflowName(), workflow.getStatus(), workflow.getOwnerApp());
     }
 
-<<<<<<< HEAD
     /**
      *
      * @param taskResult
      * @throws ApplicationException
      */
-=======
-
->>>>>>> 3fe00978
     public void updateTask(TaskResult taskResult) {
         if (taskResult == null) {
             logger.info("null task given for update");
@@ -884,20 +763,13 @@
     /**
      * @param workflowId ID of the workflow to evaluate the state for
      * @return true if the workflow has completed (success or failed), false otherwise.
-<<<<<<< HEAD
      * @throws ApplicationException If there was an error - caller should retry in this case.
-=======
->>>>>>> 3fe00978
      */
     public boolean decide(String workflowId) {
 
         //If it is a new workflow the tasks will be still empty even though include tasks is true
         Workflow workflow = executionDAO.getWorkflow(workflowId, true);
-<<<<<<< HEAD
         // FIXME: The workflow could be null.
-=======
-        WorkflowDef def = metadataDAO.get(workflow.getWorkflowType(), workflow.getVersion());
->>>>>>> 3fe00978
 
         try {
             DeciderOutcome outcome = deciderService.decide(workflow);
@@ -952,22 +824,16 @@
             logger.debug(tw.getMessage(), tw);
             terminate(workflow, tw);
             return true;
-<<<<<<< HEAD
-=======
         } catch (RuntimeException e) {
             logger.error("Error deciding workflow: {}", workflowId, e);
             throw e;
->>>>>>> 3fe00978
         }
         return false;
     }
 
-<<<<<<< HEAD
-    /**
-     * @throws ApplicationException
-     */
-=======
->>>>>>> 3fe00978
+    /**
+     * @throws ApplicationException
+     */
     public void pauseWorkflow(String workflowId) {
         WorkflowStatus status = WorkflowStatus.PAUSED;
         Workflow workflow = executionDAO.getWorkflow(workflowId, false);
@@ -981,14 +847,11 @@
         executionDAO.updateWorkflow(workflow);
     }
 
-<<<<<<< HEAD
     /**
      *
      * @param workflowId
      * @throws IllegalStateException
      */
-=======
->>>>>>> 3fe00978
     public void resumeWorkflow(String workflowId) {
         Workflow workflow = executionDAO.getWorkflow(workflowId, false);
         if (!workflow.getStatus().equals(WorkflowStatus.PAUSED)) {
@@ -1000,7 +863,6 @@
         decide(workflowId);
     }
 
-<<<<<<< HEAD
     /**
      *
      * @param workflowId
@@ -1008,8 +870,6 @@
      * @param skipTaskRequest
      * @throws IllegalStateException
      */
-=======
->>>>>>> 3fe00978
     public void skipTaskFromWorkflow(String workflowId, String taskReferenceName, SkipTaskRequest skipTaskRequest) {
 
         Workflow wf = executionDAO.getWorkflow(workflowId, true);
@@ -1054,12 +914,7 @@
         return executionDAO.getWorkflow(workflowId, includeTasks);
     }
 
-
-<<<<<<< HEAD
     public void addTaskToQueue(Task task) {
-=======
-    private void addTaskToQueue(Task task) {
->>>>>>> 3fe00978
         // put in queue
         String taskQueueName = QueueUtils.getQueueName(task);
         queueDAO.remove(taskQueueName, task.getTaskId());
@@ -1195,10 +1050,7 @@
 
     @VisibleForTesting
     boolean scheduleTask(Workflow workflow, List<Task> tasks) {
-<<<<<<< HEAD
-
-=======
->>>>>>> 3fe00978
+
         if (tasks == null || tasks.isEmpty()) {
             return false;
         }
@@ -1263,12 +1115,8 @@
         }
     }
 
-<<<<<<< HEAD
     private void terminate(final Workflow workflow, TerminateWorkflowException tw) {
 
-=======
-    private void terminate(final WorkflowDef def, final Workflow workflow, TerminateWorkflowException tw) {
->>>>>>> 3fe00978
         if (!workflow.getStatus().isTerminal()) {
             workflow.setStatus(tw.workflowStatus);
         }
