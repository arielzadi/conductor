--- conflicted
+++ resolved
@@ -29,7 +29,6 @@
 import com.netflix.conductor.core.execution.ParametersUtils;
 import com.netflix.conductor.core.execution.WorkflowExecutor;
 import com.netflix.conductor.core.utils.JsonUtils;
-import com.netflix.conductor.service.MetadataService;
 import org.slf4j.Logger;
 import org.slf4j.LoggerFactory;
 
@@ -45,18 +44,16 @@
  */
 @Singleton
 public class ActionProcessor {
-<<<<<<< HEAD
 	private static final Logger logger = LoggerFactory.getLogger(ActionProcessor.class);
 
 	private final WorkflowExecutor executor;
-	private final MetadataService metadataService;
-	private final ParametersUtils parametersUtils = new ParametersUtils();
+	private final ParametersUtils parametersUtils;
 	private final JsonUtils jsonUtils = new JsonUtils();
 
 	@Inject
-	public ActionProcessor(WorkflowExecutor executor, MetadataService metadataService) {
+	public ActionProcessor(WorkflowExecutor executor, ParametersUtils parametersUtils) {
 		this.executor = executor;
-		this.metadataService = metadataService;
+		this.parametersUtils = parametersUtils;
 	}
 
 	public Map<String, Object> execute(Action action, Object payloadObject, String event, String messageId) {
@@ -138,99 +135,4 @@
 		}
 		return output;
 	}
-=======
-    private static final Logger logger = LoggerFactory.getLogger(ActionProcessor.class);
-
-    private final WorkflowExecutor executor;
-    private final MetadataService metadataService;
-    private final ParametersUtils parametersUtils;
-
-    private final JsonUtils jsonUtils = new JsonUtils();
-
-    @Inject
-    public ActionProcessor(WorkflowExecutor executor, MetadataService metadataService, ParametersUtils parametersUtils) {
-        this.executor = executor;
-        this.metadataService = metadataService;
-        this.parametersUtils = parametersUtils;
-    }
-
-    public Map<String, Object> execute(Action action, Object payloadObject, String event, String messageId) {
-
-        logger.debug("Executing action: {} for event: {} with messageId:{}", action.getAction(), event, messageId);
-
-        Object jsonObject = payloadObject;
-        if (action.isExpandInlineJSON()) {
-            jsonObject = jsonUtils.expand(payloadObject);
-        }
-
-        switch (action.getAction()) {
-            case start_workflow:
-                return startWorkflow(action, jsonObject, event, messageId);
-            case complete_task:
-                return completeTask(action, jsonObject, action.getComplete_task(), Status.COMPLETED, event, messageId);
-            case fail_task:
-                return completeTask(action, jsonObject, action.getFail_task(), Status.FAILED, event, messageId);
-            default:
-                break;
-        }
-        throw new UnsupportedOperationException("Action not supported " + action.getAction() + " for event " + event);
-    }
-
-    @VisibleForTesting
-    Map<String, Object> completeTask(Action action, Object payload, TaskDetails taskDetails, Status status, String event, String messageId) {
-
-        Map<String, Object> input = new HashMap<>();
-        input.put("workflowId", taskDetails.getWorkflowId());
-        input.put("taskRefName", taskDetails.getTaskRefName());
-        input.putAll(taskDetails.getOutput());
-
-        Map<String, Object> replaced = parametersUtils.replace(input, payload);
-        String workflowId = "" + replaced.get("workflowId");
-        String taskRefName = "" + replaced.get("taskRefName");
-        Workflow found = executor.getWorkflow(workflowId, true);
-        if (found == null) {
-            replaced.put("error", "No workflow found with ID: " + workflowId);
-            return replaced;
-        }
-        Task task = found.getTaskByRefName(taskRefName);
-        if (task == null) {
-            replaced.put("error", "No task found with reference name: " + taskRefName + ", workflowId: " + workflowId);
-            return replaced;
-        }
-
-        task.setStatus(status);
-        task.setOutputData(replaced);
-        task.getOutputData().put("conductor.event.messageId", messageId);
-        task.getOutputData().put("conductor.event.name", event);
-
-        try {
-            executor.updateTask(new TaskResult(task));
-        } catch (RuntimeException e) {
-            logger.error("Error updating task: {} in workflow: {} in action: {} for event: {} for message: {}", taskDetails.getTaskRefName(), taskDetails.getWorkflowId(), action.getAction(), event, messageId, e);
-            replaced.put("error", e.getMessage());
-            throw e;
-        }
-        return replaced;
-    }
-
-    private Map<String, Object> startWorkflow(Action action, Object payload, String event, String messageId) {
-        StartWorkflow params = action.getStart_workflow();
-        Map<String, Object> output = new HashMap<>();
-        try {
-            WorkflowDef def = metadataService.getWorkflowDef(params.getName(), params.getVersion());
-            Map<String, Object> inputParams = params.getInput();
-            Map<String, Object> workflowInput = parametersUtils.replace(inputParams, payload);
-            workflowInput.put("conductor.event.messageId", messageId);
-            workflowInput.put("conductor.event.name", event);
-
-            String id = executor.startWorkflow(def.getName(), def.getVersion(), params.getCorrelationId(), workflowInput, event);
-            output.put("workflowId", id);
-        } catch (RuntimeException e) {
-            logger.error("Error starting workflow: {}, version: {}, for event: {} for message: {}", params.getName(), params.getVersion(), event, messageId, e);
-            output.put("error", e.getMessage());
-            throw e;
-        }
-        return output;
-    }
->>>>>>> 8281b452
 }