--- conflicted
+++ resolved
@@ -21,10 +21,7 @@
 import com.fasterxml.jackson.databind.ObjectMapper;
 import com.netflix.conductor.common.metadata.tasks.Task;
 import com.netflix.conductor.common.metadata.tasks.Task.Status;
-<<<<<<< HEAD
 import com.netflix.conductor.common.metadata.workflow.TaskType;
-=======
->>>>>>> 8281b452
 import com.netflix.conductor.common.metadata.workflow.WorkflowDef;
 import com.netflix.conductor.common.metadata.workflow.WorkflowTask;
 import com.netflix.conductor.common.run.Workflow;
@@ -41,11 +38,8 @@
 import com.netflix.conductor.core.execution.mapper.WaitTaskMapper;
 import com.netflix.conductor.core.execution.tasks.Wait;
 import com.netflix.conductor.core.execution.tasks.WorkflowSystemTask;
-<<<<<<< HEAD
 import com.netflix.conductor.core.metadata.MetadataMapperService;
-=======
 import com.netflix.conductor.core.utils.ExternalPayloadStorageUtils;
->>>>>>> 8281b452
 import com.netflix.conductor.core.utils.IDGenerator;
 import com.netflix.conductor.dao.ExecutionDAO;
 import com.netflix.conductor.dao.MetadataDAO;
@@ -60,6 +54,7 @@
 import java.util.LinkedList;
 import java.util.List;
 import java.util.Map;
+import java.util.Optional;
 import java.util.UUID;
 import java.util.concurrent.atomic.AtomicBoolean;
 import java.util.concurrent.atomic.AtomicInteger;
@@ -105,15 +100,10 @@
         taskMappers.put("SUB_WORKFLOW", new SubWorkflowTaskMapper(parametersUtils));
         taskMappers.put("EVENT", new EventTaskMapper(parametersUtils));
         taskMappers.put("WAIT", new WaitTaskMapper(parametersUtils));
-<<<<<<< HEAD
-        DeciderService deciderService = new DeciderService(taskMappers);
+
+        DeciderService deciderService = new DeciderService(parametersUtils, queueDAO, externalPayloadStorageUtils, taskMappers);
         MetadataMapperService metadataMapperService = new MetadataMapperService(metadataDAO);
-        RateLimitingService rateLimitingService = new DummyRateLimitingService();
-        workflowExecutor = new WorkflowExecutor(deciderService, metadataDAO, executionDAO, queueDAO, metadataMapperService, config, rateLimitingService);
-=======
-        DeciderService deciderService = new DeciderService(metadataDAO, parametersUtils, queueDAO, externalPayloadStorageUtils, taskMappers);
-        workflowExecutor = new WorkflowExecutor(deciderService, metadataDAO, executionDAO, queueDAO, parametersUtils, config);
->>>>>>> 8281b452
+        workflowExecutor = new WorkflowExecutor(deciderService, metadataDAO, executionDAO, queueDAO, metadataMapperService, parametersUtils, config);
     }
 
     @Test
@@ -239,14 +229,10 @@
 
     @Test
     @SuppressWarnings("unchecked")
-<<<<<<< HEAD
-    public void testCompleteWorkflow() throws Exception {
+    public void testCompleteWorkflow() {
         WorkflowDef def = new WorkflowDef();
         def.setName("test");
 
-=======
-    public void testCompleteWorkflow() {
->>>>>>> 8281b452
         Workflow workflow = new Workflow();
         workflow.setWorkflowDefinition(def);
         workflow.setWorkflowId("1");
@@ -390,6 +376,7 @@
         Workflow workflow = new Workflow();
         workflow.setWorkflowId("testRetryWorkflowId");
         workflow.setWorkflowType("testRetryWorkflowId");
+        workflow.setVersion(1);
         workflow.setOwnerApp("junit_testRetryWorkflowId");
         workflow.setStartTime(10L);
         workflow.setEndTime(100L);
@@ -424,7 +411,7 @@
         Task task_1_1 = new Task();
         task_1_1.setTaskId(UUID.randomUUID().toString());
         task_1_1.setSeq(20);
-        task_1_1.setTaskType(Type.SIMPLE.toString());
+        task_1_1.setTaskType(TaskType.SIMPLE.toString());
         task_1_1.setStatus(Status.CANCELED);
         task_1_1.setTaskDefName("task1");
         task_1_1.setReferenceTaskName("task1_ref1");
@@ -432,7 +419,7 @@
         Task task_1_2 = new Task();
         task_1_2.setTaskId(UUID.randomUUID().toString());
         task_1_2.setSeq(21);
-        task_1_2.setTaskType(Type.SIMPLE.toString());
+        task_1_2.setTaskType(TaskType.SIMPLE.toString());
         task_1_2.setStatus(Status.FAILED);
         task_1_2.setTaskDefName("task1");
         task_1_2.setReferenceTaskName("task1_ref1");
@@ -441,7 +428,7 @@
         task_2_1.setTaskId(UUID.randomUUID().toString());
         task_2_1.setSeq(22);
         task_2_1.setStatus(Status.FAILED);
-        task_2_1.setTaskType(Type.SIMPLE.toString());
+        task_2_1.setTaskType(TaskType.SIMPLE.toString());
         task_2_1.setTaskDefName("task2");
         task_2_1.setReferenceTaskName("task2_ref1");
 
@@ -450,7 +437,7 @@
         task_3_1.setTaskId(UUID.randomUUID().toString());
         task_3_1.setSeq(23);
         task_3_1.setStatus(Status.CANCELED);
-        task_3_1.setTaskType(Type.SIMPLE.toString());
+        task_3_1.setTaskType(TaskType.SIMPLE.toString());
         task_3_1.setTaskDefName("task3");
         task_3_1.setReferenceTaskName("task3_ref1");
 
@@ -458,7 +445,7 @@
         task_4_1.setTaskId(UUID.randomUUID().toString());
         task_4_1.setSeq(122);
         task_4_1.setStatus(Status.FAILED);
-        task_4_1.setTaskType(Type.SIMPLE.toString());
+        task_4_1.setTaskType(TaskType.SIMPLE.toString());
         task_4_1.setTaskDefName("task1");
         task_4_1.setReferenceTaskName("task4_refABC");
 
@@ -468,7 +455,7 @@
         //when:
         when(executionDAO.getWorkflow(anyString(), anyBoolean())).thenReturn(workflow);
         WorkflowDef workflowDef = new WorkflowDef();
-        when(metadataDAO.get(anyString(), anyInt())).thenReturn(workflowDef);
+        when(metadataDAO.get(anyString(), anyInt())).thenReturn(Optional.of(workflowDef));
 
         workflowExecutor.retry(workflow.getWorkflowId());
 
