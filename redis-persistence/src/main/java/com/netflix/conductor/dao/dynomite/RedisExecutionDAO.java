--- conflicted
+++ resolved
@@ -362,12 +362,10 @@
 			throw new ApplicationException(Code.NOT_FOUND, "No such workflow found by id: " + workflowId);
 		}
 		Workflow workflow = readValue(json, Workflow.class);
-<<<<<<< HEAD
+
 		if(!includeTasks) {
 			workflow.getTasks().clear();
 		}
-=======
->>>>>>> b4ad1923
 		return workflow;
 	}
 
@@ -566,9 +564,6 @@
 		indexer.addMessage(queue, msg);		
 	}
 
-<<<<<<< HEAD
-	
-=======
 	@Override
 	public void updateLastPoll(String taskDefName, String domain, String workerId) {
 		Preconditions.checkNotNull(taskDefName, "taskDefName name cannot be null");
@@ -607,6 +602,6 @@
 		}
 		return pdata;
 	}
->>>>>>> b4ad1923
+
 	
 }