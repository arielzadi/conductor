--- conflicted
+++ resolved
@@ -188,11 +188,10 @@
     private String externalOutputPayloadStoragePath;
 
     @ProtoField(id = 36)
-<<<<<<< HEAD
+    private int workflowPriority;
+
+    @ProtoField(id = 37)
     private int iteration;
-=======
-    private int workflowPriority;
->>>>>>> 475b56e9
 
     public Task() {
     }
@@ -674,7 +673,6 @@
     }
 
     /**
-<<<<<<< HEAD
      * @return the iteration
      */
     public int getIteration() {
@@ -686,8 +684,10 @@
      */
     public void setIteration(int iteration) {
         this.iteration = iteration;
-=======
-     * @return the priority defined on workflow
+    }
+
+    /**
+     * * @return the priority defined on workflow
      */
     public int getWorkflowPriority() {
         return workflowPriority;
@@ -698,7 +698,6 @@
      */
     public void setWorkflowPriority(int workflowPriority) {
         this.workflowPriority = workflowPriority;
->>>>>>> 475b56e9
     }
 
     public Task copy() {
