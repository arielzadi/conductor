--- conflicted
+++ resolved
@@ -1,14 +1,8 @@
 package com.netflix.conductor.dao.mysql;
 
 import com.google.common.collect.ImmutableList;
-
 import com.netflix.conductor.core.events.queue.Message;
-<<<<<<< HEAD
-
 import org.junit.After;
-import org.junit.AfterClass;
-=======
->>>>>>> 8281b452
 import org.junit.Before;
 import org.junit.Rule;
 import org.junit.Test;
@@ -45,15 +39,9 @@
     public ExpectedException expected = ExpectedException.none();
 
 	@Before
-<<<<<<< HEAD
 	public void setup() throws Exception {
         testUtil = new MySQLDAOTestUtil(name.getMethodName());
 		dao = new MySQLQueueDAO(testUtil.getObjectMapper(), testUtil.getDataSource());
-=======
-	public void setup() {
-		dao = new MySQLQueueDAO(objectMapper, dataSource);
-		resetAllData();
->>>>>>> 8281b452
 	}
 
 	@After
